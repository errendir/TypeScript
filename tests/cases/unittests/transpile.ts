--- conflicted
+++ resolved
@@ -1,308 +1,299 @@
-/// <reference path="..\..\..\src\harness\harness.ts" />
-
-module ts {
-    describe("Transpile", () => {
-
-        interface TranspileTestSettings {
-            options?: TranspileOptions;
-            expectedOutput?: string;
-            expectedDiagnosticCodes?: number[];
-        }
-
-        function checkDiagnostics(diagnostics: Diagnostic[], expectedDiagnosticCodes?: number[]) {
-            if(!expectedDiagnosticCodes) {
-                return;
-            }
-
-            for (let i = 0; i < expectedDiagnosticCodes.length; i++) {
-                assert.equal(expectedDiagnosticCodes[i], diagnostics[i] && diagnostics[i].code, `Could not find expeced diagnostic.`);
-            }
-            assert.equal(diagnostics.length, expectedDiagnosticCodes.length, "Resuting diagnostics count does not match expected");
-        }
-
-        function test(input: string, testSettings: TranspileTestSettings): void {
-
-            let transpileOptions: TranspileOptions = testSettings.options || {};
-            if (!transpileOptions.compilerOptions) {
-                transpileOptions.compilerOptions = {};
-            }
-            if(transpileOptions.compilerOptions.newLine === undefined) {
-                // use \r\n as default new line
-                transpileOptions.compilerOptions.newLine = ts.NewLineKind.CarriageReturnLineFeed;
-            }
-
-            let canUseOldTranspile = !transpileOptions.renamedDependencies;
-
-            transpileOptions.reportDiagnostics = true;
-            let transpileModuleResult = transpileModule(input, transpileOptions);
-
-            checkDiagnostics(transpileModuleResult.diagnostics, testSettings.expectedDiagnosticCodes);
-
-            if (testSettings.expectedOutput !== undefined) {
-                assert.equal(transpileModuleResult.outputText, testSettings.expectedOutput);
-            }
-
-            if (canUseOldTranspile) {
-                let diagnostics: Diagnostic[] = [];
-                let transpileResult = transpile(input, transpileOptions.compilerOptions, transpileOptions.fileName, diagnostics, transpileOptions.moduleName);
-                checkDiagnostics(diagnostics, testSettings.expectedDiagnosticCodes);
-                if (testSettings.expectedOutput) {
-                    assert.equal(transpileResult, testSettings.expectedOutput);
-                }
-            }
-
-            // check source maps
-            if (!transpileOptions.compilerOptions) {
-                transpileOptions.compilerOptions = {};
-            }
-
-            if (!transpileOptions.fileName) {
-                transpileOptions.fileName = transpileOptions.compilerOptions.jsx ? "file.tsx" : "file.ts";
-            }
-
-            transpileOptions.compilerOptions.sourceMap = true;
-            let transpileModuleResultWithSourceMap = transpileModule(input, transpileOptions);
-            assert.isTrue(transpileModuleResultWithSourceMap.sourceMapText !== undefined);
-
-            let expectedSourceMapFileName = removeFileExtension(getBaseFileName(normalizeSlashes(transpileOptions.fileName))) + ".js.map";
-            let expectedSourceMappingUrlLine = `//# sourceMappingURL=${expectedSourceMapFileName}`;
-
-            if (testSettings.expectedOutput !== undefined) {
-                assert.equal(transpileModuleResultWithSourceMap.outputText, testSettings.expectedOutput + expectedSourceMappingUrlLine);
-            }
-            else {
-                // expected output is not set, just verify that output text has sourceMappingURL as a last line
-                let output = transpileModuleResultWithSourceMap.outputText;
-                assert.isTrue(output.length >= expectedSourceMappingUrlLine.length);
-                if (output.length === expectedSourceMappingUrlLine.length) {
-                    assert.equal(output, expectedSourceMappingUrlLine);
-                }
-                else {
-                    let suffix = getNewLineCharacter(transpileOptions.compilerOptions) + expectedSourceMappingUrlLine
-                    assert.isTrue(output.indexOf(suffix, output.length - suffix.length) !== -1);
-                }
-            }
-
-        }
-<<<<<<< HEAD
-
-        it("Generates correct compilerOptions diagnostics", () => {
-            // Expecting 5047: "Option 'isolatedModules' can only be used when either option'--module' is provided or option 'target' is 'ES6' or higher."
-            test(`var x = 0;`, { expectedDiagnosticCodes: [5047] });
-        });
-
-=======
-        
->>>>>>> 32178acd
-        it("Generates no diagnostics with valid inputs", () => {
-            // No errors
-            test(`var x = 0;`, { options: { compilerOptions: { module: ModuleKind.CommonJS } } });
-        });
-
-        it("Generates no diagnostics for missing file references", () => {
-            test(`/// <reference path="file2.ts" />
-var x = 0;`,
-                { options: { compilerOptions: { module: ModuleKind.CommonJS } } });
-        });
-
-        it("Generates no diagnostics for missing module imports", () => {
-            test(`import {a} from "module2";`,
-                { options: { compilerOptions: { module: ModuleKind.CommonJS } } });
-        });
-
-        it("Generates expected syntactic diagnostics", () => {
-            test(`a b`,
-                { options: { compilerOptions: { module: ModuleKind.CommonJS } }, expectedDiagnosticCodes: [1005] }); /// 1005: ';' Expected
-        });
-
-        it("Does not generate semantic diagnostics", () => {
-            test(`var x: string = 0;`,
-                { options: { compilerOptions: { module: ModuleKind.CommonJS } } });
-        });
-
-        it("Generates module output", () => {
-            test(`var x = 0;`,
-                {
-                    options: { compilerOptions: { module: ModuleKind.AMD } },
-                    expectedOutput: `define(["require", "exports"], function (require, exports) {\r\n    "use strict";\r\n    var x = 0;\r\n});\r\n`
-                });
-        });
-
-        it("Uses correct newLine character", () => {
-            test(`var x = 0;`,
-                {
-                    options: { compilerOptions: { module: ModuleKind.CommonJS, newLine: NewLineKind.LineFeed } },
-                    expectedOutput: `"use strict";\nvar x = 0;\n`
-                });
-        });
-
-        it("Sets module name", () => {
-            let output =
-                `System.register("NamedModule", [], function(exports_1, context_1) {\n` +
-                `    "use strict";\n` +
-                `    var __moduleName = context_1 && context_1.id;\n` +
-                `    var x;\n` +
-                `    return {\n` +
-                `        setters:[],\n` +
-                `        execute: function() {\n` +
-                `            var x = 1;\n` +
-                `        }\n` +
-                `    }\n` +
-                `});\n`;
-            test("var x = 1;",
-                {
-                    options: { compilerOptions: { module: ModuleKind.System, newLine: NewLineKind.LineFeed }, moduleName: "NamedModule" },
-                    expectedOutput: output
-                })
-        });
-
-        it("No extra errors for file without extension", () => {
-            test(`"use strict";\r\nvar x = 0;`, { options: { compilerOptions: { module: ModuleKind.CommonJS }, fileName: "file" } });
-        });
-
-        it("Rename dependencies - System", () => {
-            let input =
-                `import {foo} from "SomeName";\n` +
-                `declare function use(a: any);\n` +
-                `use(foo);`
-            let output =
-                `System.register(["SomeOtherName"], function(exports_1, context_1) {\n` +
-                `    "use strict";\n` +
-                `    var __moduleName = context_1 && context_1.id;\n` +
-                `    var SomeName_1;\n` +
-                `    return {\n` +
-                `        setters:[\n` +
-                `            function (SomeName_1_1) {\n` +
-                `                SomeName_1 = SomeName_1_1;\n` +
-                `            }],\n` +
-                `        execute: function() {\n` +
-                `            use(SomeName_1.foo);\n` +
-                `        }\n` +
-                `    }\n` +
-                `});\n`
-
-            test(input,
-                {
-                    options: { compilerOptions: { module: ModuleKind.System, newLine: NewLineKind.LineFeed }, renamedDependencies: { "SomeName": "SomeOtherName" } },
-                    expectedOutput: output
-                });
-        });
-
-        it("Rename dependencies - AMD", () => {
-            let input =
-                `import {foo} from "SomeName";\n` +
-                `declare function use(a: any);\n` +
-                `use(foo);`
-            let output =
-                `define(["require", "exports", "SomeOtherName"], function (require, exports, SomeName_1) {\n` +
-                `    "use strict";\n` +
-                `    use(SomeName_1.foo);\n` +
-                `});\n`;
-
-            test(input,
-                {
-                    options: { compilerOptions: { module: ModuleKind.AMD, newLine: NewLineKind.LineFeed }, renamedDependencies: { "SomeName": "SomeOtherName" } },
-                    expectedOutput: output
-                });
-        });
-
-        it("Rename dependencies - UMD", () => {
-            let input =
-                `import {foo} from "SomeName";\n` +
-                `declare function use(a: any);\n` +
-                `use(foo);`
-            let output =
-                `(function (factory) {\n` +
-                `    if (typeof module === 'object' && typeof module.exports === 'object') {\n` +
-                `        var v = factory(require, exports); if (v !== undefined) module.exports = v;\n` +
-                `    }\n` +
-                `    else if (typeof define === 'function' && define.amd) {\n` +
-                `        define(["require", "exports", "SomeOtherName"], factory);\n` +
-                `    }\n` +
-                `})(function (require, exports) {\n` +
-                `    "use strict";\n` +
-                `    var SomeName_1 = require("SomeOtherName");\n` +
-                `    use(SomeName_1.foo);\n` +
-                `});\n`;
-
-            test(input,
-                {
-                    options: { compilerOptions: { module: ModuleKind.UMD, newLine: NewLineKind.LineFeed }, renamedDependencies: { "SomeName": "SomeOtherName" } },
-                    expectedOutput: output
-                });
-        });
-
-        it("Transpile with emit decorators and emit metadata", () => {
-            let input =
-                `import {db} from './db';\n` +
-                `function someDecorator(target) {\n` +
-                `    return target;\n` +
-                `} \n` +
-                `@someDecorator\n` +
-                `class MyClass {\n` +
-                `    db: db;\n` +
-                `    constructor(db: db) {\n` +
-                `        this.db = db;\n` +
-                `        this.db.doSomething(); \n` +
-                `    }\n` +
-                `}\n` +
-                `export {MyClass}; \n`
-            let output =
-                `"use strict";\n` +
-                `var db_1 = require(\'./db\');\n` +
-                `function someDecorator(target) {\n` +
-                `    return target;\n` +
-                `}\n` +
-                `var MyClass = (function () {\n` +
-                `    function MyClass(db) {\n` +
-                `        this.db = db;\n` +
-                `        this.db.doSomething();\n` +
-                `    }\n` +
-                `    return MyClass;\n` +
-                `}());\n` +
-                `MyClass = __decorate([\n` +
-                `    someDecorator, \n` +
-                `    __metadata(\'design:paramtypes\', [(typeof (_a = typeof db_1.db !== \'undefined\' && db_1.db) === \'function\' && _a) || Object])\n` +
-                `], MyClass);\n` +
-                `exports.MyClass = MyClass;\n` +
-                `var _a;\n`;
-
-            test(input,
-                {
-                    options: {
-                        compilerOptions: {
-                            module: ModuleKind.CommonJS,
-                            newLine: NewLineKind.LineFeed,
-                            noEmitHelpers: true,
-                            emitDecoratorMetadata: true,
-                            experimentalDecorators: true,
-                            target: ScriptTarget.ES5,
-                        }
-                    },
-                    expectedOutput: output
-                });
-        });
-
-        it("Supports backslashes in file name", () => {
-            test("var x", { expectedOutput: `"use strict";\r\nvar x;\r\n`, options: { fileName: "a\\b.ts" }});
-        });
-
-        it("transpile file as 'tsx' if 'jsx' is specified", () => {
-            let input = `var x = <div/>`;
-            let output = `"use strict";\nvar x = React.createElement("div", null);\n`;
-            test(input, {
-                expectedOutput: output,
-                options: { compilerOptions: { jsx: JsxEmit.React, newLine: NewLineKind.LineFeed } }
-            })
-        });
-        it("transpile .js files", () => {
-            const input = "const a = 10;";
-            const output = `"use strict";\nvar a = 10;\n`;
-            test(input, {
-                expectedOutput: output,
-                options: { compilerOptions: { newLine: NewLineKind.LineFeed, module: ModuleKind.CommonJS }, fileName: "input.js", reportDiagnostics: true },
-                expectedDiagnosticCodes: []
-            });
-        })
-    });
-}
+/// <reference path="..\..\..\src\harness\harness.ts" />
+
+module ts {
+    describe("Transpile", () => {
+
+        interface TranspileTestSettings {
+            options?: TranspileOptions;
+            expectedOutput?: string;
+            expectedDiagnosticCodes?: number[];
+        }
+
+        function checkDiagnostics(diagnostics: Diagnostic[], expectedDiagnosticCodes?: number[]) {
+            if(!expectedDiagnosticCodes) {
+                return;
+            }
+
+            for (let i = 0; i < expectedDiagnosticCodes.length; i++) {
+                assert.equal(expectedDiagnosticCodes[i], diagnostics[i] && diagnostics[i].code, `Could not find expeced diagnostic.`);
+            }
+            assert.equal(diagnostics.length, expectedDiagnosticCodes.length, "Resuting diagnostics count does not match expected");
+        }
+
+        function test(input: string, testSettings: TranspileTestSettings): void {
+
+            let transpileOptions: TranspileOptions = testSettings.options || {};
+            if (!transpileOptions.compilerOptions) {
+                transpileOptions.compilerOptions = {};
+            }
+            if(transpileOptions.compilerOptions.newLine === undefined) {
+                // use \r\n as default new line
+                transpileOptions.compilerOptions.newLine = ts.NewLineKind.CarriageReturnLineFeed;
+            }
+
+            let canUseOldTranspile = !transpileOptions.renamedDependencies;
+
+            transpileOptions.reportDiagnostics = true;
+            let transpileModuleResult = transpileModule(input, transpileOptions);
+
+            checkDiagnostics(transpileModuleResult.diagnostics, testSettings.expectedDiagnosticCodes);
+
+            if (testSettings.expectedOutput !== undefined) {
+                assert.equal(transpileModuleResult.outputText, testSettings.expectedOutput);
+            }
+
+            if (canUseOldTranspile) {
+                let diagnostics: Diagnostic[] = [];
+                let transpileResult = transpile(input, transpileOptions.compilerOptions, transpileOptions.fileName, diagnostics, transpileOptions.moduleName);
+                checkDiagnostics(diagnostics, testSettings.expectedDiagnosticCodes);
+                if (testSettings.expectedOutput) {
+                    assert.equal(transpileResult, testSettings.expectedOutput);
+                }
+            }
+
+            // check source maps
+            if (!transpileOptions.compilerOptions) {
+                transpileOptions.compilerOptions = {};
+            }
+
+            if (!transpileOptions.fileName) {
+                transpileOptions.fileName = transpileOptions.compilerOptions.jsx ? "file.tsx" : "file.ts";
+            }
+
+            transpileOptions.compilerOptions.sourceMap = true;
+            let transpileModuleResultWithSourceMap = transpileModule(input, transpileOptions);
+            assert.isTrue(transpileModuleResultWithSourceMap.sourceMapText !== undefined);
+
+            let expectedSourceMapFileName = removeFileExtension(getBaseFileName(normalizeSlashes(transpileOptions.fileName))) + ".js.map";
+            let expectedSourceMappingUrlLine = `//# sourceMappingURL=${expectedSourceMapFileName}`;
+
+            if (testSettings.expectedOutput !== undefined) {
+                assert.equal(transpileModuleResultWithSourceMap.outputText, testSettings.expectedOutput + expectedSourceMappingUrlLine);
+            }
+            else {
+                // expected output is not set, just verify that output text has sourceMappingURL as a last line
+                let output = transpileModuleResultWithSourceMap.outputText;
+                assert.isTrue(output.length >= expectedSourceMappingUrlLine.length);
+                if (output.length === expectedSourceMappingUrlLine.length) {
+                    assert.equal(output, expectedSourceMappingUrlLine);
+                }
+                else {
+                    let suffix = getNewLineCharacter(transpileOptions.compilerOptions) + expectedSourceMappingUrlLine
+                    assert.isTrue(output.indexOf(suffix, output.length - suffix.length) !== -1);
+                }
+            }
+
+        }
+
+        it("Generates no diagnostics with valid inputs", () => {
+            // No errors
+            test(`var x = 0;`, { options: { compilerOptions: { module: ModuleKind.CommonJS } } });
+        });
+
+        it("Generates no diagnostics for missing file references", () => {
+            test(`/// <reference path="file2.ts" />
+var x = 0;`,
+                { options: { compilerOptions: { module: ModuleKind.CommonJS } } });
+        });
+
+        it("Generates no diagnostics for missing module imports", () => {
+            test(`import {a} from "module2";`,
+                { options: { compilerOptions: { module: ModuleKind.CommonJS } } });
+        });
+
+        it("Generates expected syntactic diagnostics", () => {
+            test(`a b`,
+                { options: { compilerOptions: { module: ModuleKind.CommonJS } }, expectedDiagnosticCodes: [1005] }); /// 1005: ';' Expected
+        });
+
+        it("Does not generate semantic diagnostics", () => {
+            test(`var x: string = 0;`,
+                { options: { compilerOptions: { module: ModuleKind.CommonJS } } });
+        });
+
+        it("Generates module output", () => {
+            test(`var x = 0;`,
+                {
+                    options: { compilerOptions: { module: ModuleKind.AMD } },
+                    expectedOutput: `define(["require", "exports"], function (require, exports) {\r\n    "use strict";\r\n    var x = 0;\r\n});\r\n`
+                });
+        });
+
+        it("Uses correct newLine character", () => {
+            test(`var x = 0;`,
+                {
+                    options: { compilerOptions: { module: ModuleKind.CommonJS, newLine: NewLineKind.LineFeed } },
+                    expectedOutput: `"use strict";\nvar x = 0;\n`
+                });
+        });
+
+        it("Sets module name", () => {
+            let output =
+                `System.register("NamedModule", [], function(exports_1, context_1) {\n` +
+                `    "use strict";\n` +
+                `    var __moduleName = context_1 && context_1.id;\n` +
+                `    var x;\n` +
+                `    return {\n` +
+                `        setters:[],\n` +
+                `        execute: function() {\n` +
+                `            var x = 1;\n` +
+                `        }\n` +
+                `    }\n` +
+                `});\n`;
+            test("var x = 1;",
+                {
+                    options: { compilerOptions: { module: ModuleKind.System, newLine: NewLineKind.LineFeed }, moduleName: "NamedModule" },
+                    expectedOutput: output
+                })
+        });
+
+        it("No extra errors for file without extension", () => {
+            test(`"use strict";\r\nvar x = 0;`, { options: { compilerOptions: { module: ModuleKind.CommonJS }, fileName: "file" } });
+        });
+
+        it("Rename dependencies - System", () => {
+            let input =
+                `import {foo} from "SomeName";\n` +
+                `declare function use(a: any);\n` +
+                `use(foo);`
+            let output =
+                `System.register(["SomeOtherName"], function(exports_1, context_1) {\n` +
+                `    "use strict";\n` +
+                `    var __moduleName = context_1 && context_1.id;\n` +
+                `    var SomeName_1;\n` +
+                `    return {\n` +
+                `        setters:[\n` +
+                `            function (SomeName_1_1) {\n` +
+                `                SomeName_1 = SomeName_1_1;\n` +
+                `            }],\n` +
+                `        execute: function() {\n` +
+                `            use(SomeName_1.foo);\n` +
+                `        }\n` +
+                `    }\n` +
+                `});\n`
+
+            test(input,
+                {
+                    options: { compilerOptions: { module: ModuleKind.System, newLine: NewLineKind.LineFeed }, renamedDependencies: { "SomeName": "SomeOtherName" } },
+                    expectedOutput: output
+                });
+        });
+
+        it("Rename dependencies - AMD", () => {
+            let input =
+                `import {foo} from "SomeName";\n` +
+                `declare function use(a: any);\n` +
+                `use(foo);`
+            let output =
+                `define(["require", "exports", "SomeOtherName"], function (require, exports, SomeName_1) {\n` +
+                `    "use strict";\n` +
+                `    use(SomeName_1.foo);\n` +
+                `});\n`;
+
+            test(input,
+                {
+                    options: { compilerOptions: { module: ModuleKind.AMD, newLine: NewLineKind.LineFeed }, renamedDependencies: { "SomeName": "SomeOtherName" } },
+                    expectedOutput: output
+                });
+        });
+
+        it("Rename dependencies - UMD", () => {
+            let input =
+                `import {foo} from "SomeName";\n` +
+                `declare function use(a: any);\n` +
+                `use(foo);`
+            let output =
+                `(function (factory) {\n` +
+                `    if (typeof module === 'object' && typeof module.exports === 'object') {\n` +
+                `        var v = factory(require, exports); if (v !== undefined) module.exports = v;\n` +
+                `    }\n` +
+                `    else if (typeof define === 'function' && define.amd) {\n` +
+                `        define(["require", "exports", "SomeOtherName"], factory);\n` +
+                `    }\n` +
+                `})(function (require, exports) {\n` +
+                `    "use strict";\n` +
+                `    var SomeName_1 = require("SomeOtherName");\n` +
+                `    use(SomeName_1.foo);\n` +
+                `});\n`;
+
+            test(input,
+                {
+                    options: { compilerOptions: { module: ModuleKind.UMD, newLine: NewLineKind.LineFeed }, renamedDependencies: { "SomeName": "SomeOtherName" } },
+                    expectedOutput: output
+                });
+        });
+
+        it("Transpile with emit decorators and emit metadata", () => {
+            let input =
+                `import {db} from './db';\n` +
+                `function someDecorator(target) {\n` +
+                `    return target;\n` +
+                `} \n` +
+                `@someDecorator\n` +
+                `class MyClass {\n` +
+                `    db: db;\n` +
+                `    constructor(db: db) {\n` +
+                `        this.db = db;\n` +
+                `        this.db.doSomething(); \n` +
+                `    }\n` +
+                `}\n` +
+                `export {MyClass}; \n`
+            let output =
+                `"use strict";\n` +
+                `var db_1 = require(\'./db\');\n` +
+                `function someDecorator(target) {\n` +
+                `    return target;\n` +
+                `}\n` +
+                `var MyClass = (function () {\n` +
+                `    function MyClass(db) {\n` +
+                `        this.db = db;\n` +
+                `        this.db.doSomething();\n` +
+                `    }\n` +
+                `    return MyClass;\n` +
+                `}());\n` +
+                `MyClass = __decorate([\n` +
+                `    someDecorator, \n` +
+                `    __metadata(\'design:paramtypes\', [(typeof (_a = typeof db_1.db !== \'undefined\' && db_1.db) === \'function\' && _a) || Object])\n` +
+                `], MyClass);\n` +
+                `exports.MyClass = MyClass;\n` +
+                `var _a;\n`;
+
+            test(input,
+                {
+                    options: {
+                        compilerOptions: {
+                            module: ModuleKind.CommonJS,
+                            newLine: NewLineKind.LineFeed,
+                            noEmitHelpers: true,
+                            emitDecoratorMetadata: true,
+                            experimentalDecorators: true,
+                            target: ScriptTarget.ES5,
+                        }
+                    },
+                    expectedOutput: output
+                });
+        });
+
+        it("Supports backslashes in file name", () => {
+            test("var x", { expectedOutput: `"use strict";\r\nvar x;\r\n`, options: { fileName: "a\\b.ts" }});
+        });
+
+        it("transpile file as 'tsx' if 'jsx' is specified", () => {
+            let input = `var x = <div/>`;
+            let output = `"use strict";\nvar x = React.createElement("div", null);\n`;
+            test(input, {
+                expectedOutput: output,
+                options: { compilerOptions: { jsx: JsxEmit.React, newLine: NewLineKind.LineFeed } }
+            })
+        });
+        it("transpile .js files", () => {
+            const input = "const a = 10;";
+            const output = `"use strict";\nvar a = 10;\n`;
+            test(input, {
+                expectedOutput: output,
+                options: { compilerOptions: { newLine: NewLineKind.LineFeed, module: ModuleKind.CommonJS }, fileName: "input.js", reportDiagnostics: true },
+                expectedDiagnosticCodes: []
+            });
+        })
+    });
+}