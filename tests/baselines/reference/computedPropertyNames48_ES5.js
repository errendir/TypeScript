--- conflicted
+++ resolved
@@ -1,4 +1,4 @@
-//// [computedPropertyNames48_ES5.ts]
+//// [computedPropertyNames48_ES5.ts]
 declare function extractIndexer<T>(p: { [n: number]: T }): T;
 
 enum E { x }
@@ -15,30 +15,21 @@
 
 extractIndexer({
     ["" || 0]: ""
-}); // Should return any (widened form of undefined)
-
-//// [computedPropertyNames48_ES5.js]
-var E;
-(function (E) {
-    E[E["x"] = 0] = "x";
-})(E || (E = {}));
-var a;
-<<<<<<< HEAD
-extractIndexer((_a = {}, _a[a] =
-    "", _a)); // Should return string
-extractIndexer((_b = {}, _b[0 /* x */] =
-    "", _b)); // Should return string
-extractIndexer((_c = {}, _c["" || 0] =
-    "", _c)); // Should return any (widened form of undefined)
-=======
-extractIndexer((_a = {},
-    _a[a] = "",
-    _a)); // Should return string
-extractIndexer((_b = {},
-    _b[0 /* x */] = "",
-    _b)); // Should return string
-extractIndexer((_c = {},
-    _c["" || 0] = "",
-    _c)); // Should return any (widened form of undefined)
->>>>>>> 7b22880b
-var _a, _b, _c;
+}); // Should return any (widened form of undefined)
+
+//// [computedPropertyNames48_ES5.js]
+var E;
+(function (E) {
+    E[E["x"] = 0] = "x";
+})(E || (E = {}));
+var a;
+extractIndexer((_a = {},
+    _a[a] = "",
+    _a)); // Should return string
+extractIndexer((_b = {},
+    _b[0 /* x */] = "",
+    _b)); // Should return string
+extractIndexer((_c = {},
+    _c["" || 0] = "",
+    _c)); // Should return any (widened form of undefined)
+var _a, _b, _c;