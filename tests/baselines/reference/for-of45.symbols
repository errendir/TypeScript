=== tests/cases/conformance/es6/for-ofStatements/for-of45.ts ===
var k: string, v: boolean;
>k : Symbol(k, Decl(for-of45.ts, 0, 3))
>v : Symbol(v, Decl(for-of45.ts, 0, 14))

var map = new Map([["", true]]);
>map : Symbol(map, Decl(for-of45.ts, 1, 3))
<<<<<<< HEAD
>Map : Symbol(Map, Decl(lib.d.ts, 1877, 1), Decl(lib.d.ts, 1899, 11))
=======
>Map : Symbol(Map, Decl(lib.d.ts, 1864, 1), Decl(lib.d.ts, 1887, 11))
>>>>>>> 5208bded

for ([k = "", v = false] of map) {
>k : Symbol(k, Decl(for-of45.ts, 0, 3))
>v : Symbol(v, Decl(for-of45.ts, 0, 14))
>map : Symbol(map, Decl(for-of45.ts, 1, 3))

    k;
>k : Symbol(k, Decl(for-of45.ts, 0, 3))

    v;
>v : Symbol(v, Decl(for-of45.ts, 0, 14))
}
<|MERGE_RESOLUTION|>--- conflicted
+++ resolved
@@ -1,24 +1,20 @@
-=== tests/cases/conformance/es6/for-ofStatements/for-of45.ts ===
-var k: string, v: boolean;
->k : Symbol(k, Decl(for-of45.ts, 0, 3))
->v : Symbol(v, Decl(for-of45.ts, 0, 14))
-
-var map = new Map([["", true]]);
->map : Symbol(map, Decl(for-of45.ts, 1, 3))
-<<<<<<< HEAD
->Map : Symbol(Map, Decl(lib.d.ts, 1877, 1), Decl(lib.d.ts, 1899, 11))
-=======
->Map : Symbol(Map, Decl(lib.d.ts, 1864, 1), Decl(lib.d.ts, 1887, 11))
->>>>>>> 5208bded
-
-for ([k = "", v = false] of map) {
->k : Symbol(k, Decl(for-of45.ts, 0, 3))
->v : Symbol(v, Decl(for-of45.ts, 0, 14))
->map : Symbol(map, Decl(for-of45.ts, 1, 3))
-
-    k;
->k : Symbol(k, Decl(for-of45.ts, 0, 3))
-
-    v;
->v : Symbol(v, Decl(for-of45.ts, 0, 14))
-}
+=== tests/cases/conformance/es6/for-ofStatements/for-of45.ts ===
+var k: string, v: boolean;
+>k : Symbol(k, Decl(for-of45.ts, 0, 3))
+>v : Symbol(v, Decl(for-of45.ts, 0, 14))
+
+var map = new Map([["", true]]);
+>map : Symbol(map, Decl(for-of45.ts, 1, 3))
+>Map : Symbol(Map, Decl(lib.d.ts, 1877, 1), Decl(lib.d.ts, 1900, 11))
+
+for ([k = "", v = false] of map) {
+>k : Symbol(k, Decl(for-of45.ts, 0, 3))
+>v : Symbol(v, Decl(for-of45.ts, 0, 14))
+>map : Symbol(map, Decl(for-of45.ts, 1, 3))
+
+    k;
+>k : Symbol(k, Decl(for-of45.ts, 0, 3))
+
+    v;
+>v : Symbol(v, Decl(for-of45.ts, 0, 14))
+}