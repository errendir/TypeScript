<<<<<<< HEAD
tests/cases/conformance/es6/functionDeclarations/FunctionDeclaration5_es6.ts(1,14): error TS1138: Parameter declaration expected.
tests/cases/conformance/es6/functionDeclarations/FunctionDeclaration5_es6.ts(1,19): error TS1005: ';' expected.
=======
tests/cases/conformance/es6/functionDeclarations/FunctionDeclaration5_es6.ts(1,10): error TS2391: Function implementation is missing or not immediately following the declaration.
tests/cases/conformance/es6/functionDeclarations/FunctionDeclaration5_es6.ts(1,14): error TS1138: Parameter declaration expected.
>>>>>>> 1776734e
tests/cases/conformance/es6/functionDeclarations/FunctionDeclaration5_es6.ts(1,14): error TS2304: Cannot find name 'yield'.
tests/cases/conformance/es6/functionDeclarations/FunctionDeclaration5_es6.ts(1,19): error TS1005: ';' expected.


==== tests/cases/conformance/es6/functionDeclarations/FunctionDeclaration5_es6.ts (3 errors) ====
    function*foo(yield) {
<<<<<<< HEAD
                 ~~~~~
!!! error TS1138: Parameter declaration expected.
                      ~
!!! error TS1005: ';' expected.
=======
             ~~~
!!! error TS2391: Function implementation is missing or not immediately following the declaration.
>>>>>>> 1776734e
                 ~~~~~
!!! error TS1138: Parameter declaration expected.
                 ~~~~~
!!! error TS2304: Cannot find name 'yield'.
                      ~
!!! error TS1005: ';' expected.
    }<|MERGE_RESOLUTION|>--- conflicted
+++ resolved
@@ -1,29 +1,14 @@
-<<<<<<< HEAD
-tests/cases/conformance/es6/functionDeclarations/FunctionDeclaration5_es6.ts(1,14): error TS1138: Parameter declaration expected.
-tests/cases/conformance/es6/functionDeclarations/FunctionDeclaration5_es6.ts(1,19): error TS1005: ';' expected.
-=======
-tests/cases/conformance/es6/functionDeclarations/FunctionDeclaration5_es6.ts(1,10): error TS2391: Function implementation is missing or not immediately following the declaration.
-tests/cases/conformance/es6/functionDeclarations/FunctionDeclaration5_es6.ts(1,14): error TS1138: Parameter declaration expected.
->>>>>>> 1776734e
-tests/cases/conformance/es6/functionDeclarations/FunctionDeclaration5_es6.ts(1,14): error TS2304: Cannot find name 'yield'.
-tests/cases/conformance/es6/functionDeclarations/FunctionDeclaration5_es6.ts(1,19): error TS1005: ';' expected.
-
-
-==== tests/cases/conformance/es6/functionDeclarations/FunctionDeclaration5_es6.ts (3 errors) ====
-    function*foo(yield) {
-<<<<<<< HEAD
-                 ~~~~~
-!!! error TS1138: Parameter declaration expected.
-                      ~
-!!! error TS1005: ';' expected.
-=======
-             ~~~
-!!! error TS2391: Function implementation is missing or not immediately following the declaration.
->>>>>>> 1776734e
-                 ~~~~~
-!!! error TS1138: Parameter declaration expected.
-                 ~~~~~
-!!! error TS2304: Cannot find name 'yield'.
-                      ~
-!!! error TS1005: ';' expected.
+tests/cases/conformance/es6/functionDeclarations/FunctionDeclaration5_es6.ts(1,14): error TS1138: Parameter declaration expected.
+tests/cases/conformance/es6/functionDeclarations/FunctionDeclaration5_es6.ts(1,14): error TS2304: Cannot find name 'yield'.
+tests/cases/conformance/es6/functionDeclarations/FunctionDeclaration5_es6.ts(1,19): error TS1005: ';' expected.
+
+
+==== tests/cases/conformance/es6/functionDeclarations/FunctionDeclaration5_es6.ts (3 errors) ====
+    function*foo(yield) {
+                 ~~~~~
+!!! error TS1138: Parameter declaration expected.
+                 ~~~~~
+!!! error TS2304: Cannot find name 'yield'.
+                      ~
+!!! error TS1005: ';' expected.
     }