--- conflicted
+++ resolved
@@ -1,65 +1,55 @@
-tests/cases/conformance/interfaces/declarationMerging/mergedInterfacesWithInheritedPrivates2.ts(17,7): error TS2421: Class 'D' incorrectly implements interface 'A':
-  Private property 'w' cannot be reimplemented.
-tests/cases/conformance/interfaces/declarationMerging/mergedInterfacesWithInheritedPrivates2.ts(23,7): error TS2416: Class 'E' incorrectly extends base class 'C2':
-  Private property 'w' cannot be reimplemented.
-tests/cases/conformance/interfaces/declarationMerging/mergedInterfacesWithInheritedPrivates2.ts(23,7): error TS2421: Class 'E' incorrectly implements interface 'A':
-  Property 'x' is missing in type 'E'.
-tests/cases/conformance/interfaces/declarationMerging/mergedInterfacesWithInheritedPrivates2.ts(30,9): error TS2341: Property 'C.x' is inaccessible.
-tests/cases/conformance/interfaces/declarationMerging/mergedInterfacesWithInheritedPrivates2.ts(31,10): error TS2341: Property 'C2.w' is inaccessible.
-
-
-==== tests/cases/conformance/interfaces/declarationMerging/mergedInterfacesWithInheritedPrivates2.ts (5 errors) ====
-    class C {
-        private x: number;
-    }
-    
-    class C2 {
-        private w: number;
-    }
-    
-    interface A extends C {
-        y: string;
-    }
-    
-    interface A extends C2 {
-        z: string;
-    }
-    
-    class D extends C implements A { // error
-          ~
-<<<<<<< HEAD
-!!! Class 'D' incorrectly implements interface 'A':
-!!!   Types have separate declarations of a private property 'w'.
-=======
-!!! error TS2421: Class 'D' incorrectly implements interface 'A':
-!!! error TS2421:   Private property 'w' cannot be reimplemented.
->>>>>>> d867cecf
-        private w: number;
-        y: string;
-        z: string;
-    }
-    
-    class E extends C2 implements A { // error
-          ~
-<<<<<<< HEAD
-!!! Class 'E' incorrectly extends base class 'C2':
-!!!   Property 'w' is private in type 'C2' but not in type 'E'.
-=======
-!!! error TS2416: Class 'E' incorrectly extends base class 'C2':
-!!! error TS2416:   Private property 'w' cannot be reimplemented.
->>>>>>> d867cecf
-          ~
-!!! error TS2421: Class 'E' incorrectly implements interface 'A':
-!!! error TS2421:   Property 'x' is missing in type 'E'.
-        w: number;
-        y: string;
-        z: string;
-    }
-    
-    var a: A;
-    var r = a.x; // error
-            ~~~
-!!! error TS2341: Property 'C.x' is inaccessible.
-    var r2 = a.w; // error
-             ~~~
+tests/cases/conformance/interfaces/declarationMerging/mergedInterfacesWithInheritedPrivates2.ts(17,7): error TS2421: Class 'D' incorrectly implements interface 'A':
+  Types have separate declarations of a private property 'w'.
+tests/cases/conformance/interfaces/declarationMerging/mergedInterfacesWithInheritedPrivates2.ts(23,7): error TS2416: Class 'E' incorrectly extends base class 'C2':
+  Property 'w' is private in type 'C2' but not in type 'E'.
+tests/cases/conformance/interfaces/declarationMerging/mergedInterfacesWithInheritedPrivates2.ts(23,7): error TS2421: Class 'E' incorrectly implements interface 'A':
+  Property 'x' is missing in type 'E'.
+tests/cases/conformance/interfaces/declarationMerging/mergedInterfacesWithInheritedPrivates2.ts(30,9): error TS2341: Property 'C.x' is inaccessible.
+tests/cases/conformance/interfaces/declarationMerging/mergedInterfacesWithInheritedPrivates2.ts(31,10): error TS2341: Property 'C2.w' is inaccessible.
+
+
+==== tests/cases/conformance/interfaces/declarationMerging/mergedInterfacesWithInheritedPrivates2.ts (5 errors) ====
+    class C {
+        private x: number;
+    }
+    
+    class C2 {
+        private w: number;
+    }
+    
+    interface A extends C {
+        y: string;
+    }
+    
+    interface A extends C2 {
+        z: string;
+    }
+    
+    class D extends C implements A { // error
+          ~
+!!! error TS2421: Class 'D' incorrectly implements interface 'A':
+!!! error TS2421:   Types have separate declarations of a private property 'w'.
+        private w: number;
+        y: string;
+        z: string;
+    }
+    
+    class E extends C2 implements A { // error
+          ~
+!!! error TS2416: Class 'E' incorrectly extends base class 'C2':
+!!! error TS2416:   Property 'w' is private in type 'C2' but not in type 'E'.
+          ~
+!!! error TS2421: Class 'E' incorrectly implements interface 'A':
+!!! error TS2421:   Property 'x' is missing in type 'E'.
+        w: number;
+        y: string;
+        z: string;
+    }
+    
+    var a: A;
+    var r = a.x; // error
+            ~~~
+!!! error TS2341: Property 'C.x' is inaccessible.
+    var r2 = a.w; // error
+             ~~~
 !!! error TS2341: Property 'C2.w' is inaccessible.