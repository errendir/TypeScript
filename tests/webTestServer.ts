--- conflicted
+++ resolved
@@ -1,385 +1,351 @@
-/// <reference types="node" />
-
-import http = require("http");
-import fs = require("fs");
-import path = require("path");
-import url = require("url");
-import child_process = require("child_process");
-import os = require("os");
-
-/// Command line processing ///
-
-if (process.argv[2] == "--help") {
-    console.log("Runs a node server on port 8888, looking for tests folder in the current directory\n");
-    console.log("Syntax: node nodeServer.js [typescriptEnlistmentDirectory] [tests] [--browser] [--verbose]\n");
-    console.log("Examples: \n\tnode nodeServer.js .");
-    console.log("\tnode nodeServer.js 3000 D:/src/typescript/public --verbose IE");
-}
-
-function switchToForwardSlashes(path: string) {
-    return path.replace(/\\/g, "/").replace(/\/\//g, "/");
-}
-
-const port = 8888; // harness.ts and webTestResults.html depend on this exact port number.
-
-let browser: string;
-if (process.argv[2]) {
-    browser = process.argv[2];
-    if (browser !== "chrome" && browser !== "IE") {
-        console.log(`Invalid command line arguments. Got ${browser} but expected chrome, IE or nothing.`);
-    }
-}
-
-const grep = process.argv[3];
-
-let verbose = false;
-if (process.argv[4] == "--verbose") {
-    verbose = true;
-}
-else if (process.argv[4] && process.argv[4] !== "--verbose") {
-    console.log(`Invalid command line arguments. Got ${process.argv[4]} but expected --verbose or nothing.`);
-}
-
-/// Utils ///
-function log(msg: string) {
-    if (verbose) {
-        console.log(msg);
-    }
-}
-
-
-let directorySeparator = "/";
-
-function getRootLength(path: string): number {
-    if (path.charAt(0) === directorySeparator) {
-        if (path.charAt(1) !== directorySeparator) return 1;
-        const p1 = path.indexOf("/", 2);
-        if (p1 < 0) return 2;
-        const p2 = path.indexOf("/", p1 + 1);
-        if (p2 < 0) return p1 + 1;
-        return p2 + 1;
-    }
-    if (path.charAt(1) === ":") {
-        if (path.charAt(2) === directorySeparator) return 3;
-        return 2;
-    }
-    // Per RFC 1738 'file' URI schema has the shape file://<host>/<path>
-    // if <host> is omitted then it is assumed that host value is 'localhost',
-    // however slash after the omitted <host> is not removed.
-    // file:///folder1/file1 - this is a correct URI
-    // file://folder2/file2 - this is an incorrect URI
-    if (path.lastIndexOf("file:///", 0) === 0) {
-        return "file:///".length;
-    }
-    const idx = path.indexOf("://");
-    if (idx !== -1) {
-        return idx + "://".length;
-    }
-    return 0;
-}
-
-function getDirectoryPath(path: string): any {
-    path = switchToForwardSlashes(path);
-    return path.substr(0, Math.max(getRootLength(path), path.lastIndexOf(directorySeparator)));
-}
-
-function ensureDirectoriesExist(path: string) {
-    path = switchToForwardSlashes(path);
-    if (path.length > getRootLength(path) && !fs.existsSync(path)) {
-        const parentDirectory = getDirectoryPath(path);
-        ensureDirectoriesExist(parentDirectory);
-        if (!fs.existsSync(path)) {
-            fs.mkdirSync(path);
-        }
-    }
-}
-
-// Copied from the compiler sources
-function dir(dirPath: string, spec?: string, options?: any) {
-    options = options || <{ recursive?: boolean; }>{};
-    return filesInFolder(dirPath);
-
-    function filesInFolder(folder: string): string[] {
-        folder = switchToForwardSlashes(folder);
-        let paths: string[] = [];
-        // Everything after the current directory is relative
-        const baseDirectoryLength = process.cwd().length + 1;
-
-        try {
-            const files = fs.readdirSync(folder);
-            for (let i = 0; i < files.length; i++) {
-                const stat = fs.statSync(path.join(folder, files[i]));
-                if (options.recursive && stat.isDirectory()) {
-                    paths = paths.concat(filesInFolder(path.join(folder, files[i])));
-                }
-                else if (stat.isFile() && (!spec || files[i].match(spec))) {
-                    const relativePath = folder.substring(baseDirectoryLength);
-                    paths.push(path.join(relativePath, files[i]));
-                }
-            }
-        }
-        catch (err) {
-            // Skip folders that are inaccessible
-        }
-        return paths;
-    }
-}
-
-// fs.rmdirSync won't delete directories with files in it
-function deleteFolderRecursive(dirPath: string) {
-    if (fs.existsSync(dirPath)) {
-        fs.readdirSync(dirPath).forEach((file, index) => {
-            const curPath = path.join(path, file);
-            if (fs.statSync(curPath).isDirectory()) { // recurse
-                deleteFolderRecursive(curPath);
-            }
-            else { // delete file
-                fs.unlinkSync(curPath);
-            }
-        });
-        fs.rmdirSync(dirPath);
-    }
-};
-
-function writeFile(path: string, data: any, opts: { recursive: boolean }) {
-<<<<<<< HEAD
-    ensureDirectoriesExist(getDirectoryPath(path));
-    fs.writeFileSync(path, data);
-=======
-    try {
-        fs.writeFileSync(path, data);
-    }
-    catch (e) {
-        // assume file was written to a directory that exists, if not, start recursively creating them as necessary
-        const parts = switchToForwardSlashes(path).split("/");
-        for (let i = 0; i < parts.length; i++) {
-            const subDir = parts.slice(0, i).join("/");
-            if (!fs.existsSync(subDir)) {
-                fs.mkdir(subDir);
-            }
-        }
-        fs.writeFileSync(path, data);
-    }
->>>>>>> 36b61133
-}
-
-/// Request Handling ///
-
-<<<<<<< HEAD
-function handleResolutionRequest(filePath: string, res: http.ServerResponse) {    
-    var resolvedPath = path.resolve(filePath);
-    resolvedPath = switchToForwardSlashes(resolvedPath);
-    send('success', res, resolvedPath, 'text/javascript');
-=======
-function handleResolutionRequest(filePath: string, res: http.ServerResponse) {
-    let resolvedPath = path.resolve(filePath, "");
-    resolvedPath = resolvedPath.substring(resolvedPath.indexOf("tests"));
-    resolvedPath = switchToForwardSlashes(resolvedPath);
-    send("success", res, resolvedPath);
->>>>>>> 36b61133
-    return;
-}
-
-function send(result: "fail", res: http.ServerResponse, contents: string, contentType?: string): void;
-function send(result: "success", res: http.ServerResponse, contents: string, contentType?: string): void;
-function send(result: "unknown", res: http.ServerResponse, contents: string, contentType?: string): void;
-function send(result: string, res: http.ServerResponse, contents: string, contentType?: string): void
-function send(result: string, res: http.ServerResponse, contents: string, contentType = "binary"): void {
-    const responseCode = result === "success" ? 200 : result === "fail" ? 500 : result === "unknown" ? 404 : parseInt(result);
-    res.writeHead(responseCode, { "Content-Type": contentType });
-    res.end(contents);
-    return;
-}
-
-// Reads the data from a post request and passes it to the given callback
-function processPost(req: http.ServerRequest, res: http.ServerResponse, callback: (data: string) => any): void {
-    let queryData = "";
-    if (typeof callback !== "function") return;
-
-    if (req.method == "POST") {
-        req.on("data", (data: string) => {
-            queryData += data;
-            if (queryData.length > 1e8) {
-                queryData = "";
-                send("413", res, undefined);
-                console.log("ERROR: destroying connection");
-                req.connection.destroy();
-            }
-        });
-
-        req.on("end", () => {
-            // res.post = url.parse(req.url).query;
-            callback(queryData);
-        });
-
-    }
-    else {
-        send("405", res, undefined);
-    }
-}
-
-enum RequestType {
-    GetFile,
-    GetDir,
-    ResolveFile,
-    WriteFile,
-    DeleteFile,
-    WriteDir,
-    DeleteDir,
-    AppendFile,
-    Unknown
-}
-
-function getRequestOperation(req: http.ServerRequest, filename: string) {
-    if (req.method === "GET" && req.url.indexOf("?") === -1) {
-        if (req.url.indexOf(".") !== -1) return RequestType.GetFile;
-        else return RequestType.GetDir;
-    }
-    else {
-<<<<<<< HEAD
-
-        var queryData: any = url.parse(req.url, true).query;
-        if (req.method === 'GET' && queryData.resolve !== undefined) return RequestType.ResolveFile
-=======
-        const queryData: any = url.parse(req.url, /*parseQueryString*/ true).query;
-        if (req.method === "GET" && queryData.resolve !== undefined) return RequestType.ResolveFile;
->>>>>>> 36b61133
-        // mocha uses ?grep=<regexp> query string as equivalent to the --grep command line option used to filter tests
-        if (req.method === "GET" && queryData.grep !== undefined) return RequestType.GetFile;
-        if (req.method === "POST" && queryData.action) {
-            const path = req.url.substr(0, req.url.lastIndexOf("?"));
-            const isFile = path.substring(path.lastIndexOf("/")).indexOf(".") !== -1;
-            switch (queryData.action.toUpperCase()) {
-                case "WRITE":
-                    return isFile ? RequestType.WriteFile : RequestType.WriteDir;
-                case "DELETE":
-                    return isFile ? RequestType.DeleteFile : RequestType.DeleteDir;
-                case "APPEND":
-                    return isFile ? RequestType.AppendFile : RequestType.Unknown;
-            }
-        }
-        return RequestType.Unknown;
-    }
-}
-
-function handleRequestOperation(req: http.ServerRequest, res: http.ServerResponse, operation: RequestType, reqPath: string) {
-    switch (operation) {
-        case RequestType.GetDir:
-            const filesInFolder = dir(reqPath, "", { recursive: true });
-            send("success", res, filesInFolder.join(","));
-            break;
-        case RequestType.GetFile:
-            fs.readFile(reqPath, (err, file) => {
-                const contentType = contentTypeForExtension(path.extname(reqPath));
-                if (err) {
-                    send("fail", res, err.message, contentType);
-                }
-                else {
-                    send("success", res, <any>file, contentType);
-                }
-            });
-            break;
-        case RequestType.ResolveFile:
-            const resolveRequest = req.url.match(/(.*)\?resolve/);
-            handleResolutionRequest(resolveRequest[1], res);
-            break;
-        case RequestType.WriteFile:
-            processPost(req, res, (data) => {
-                writeFile(reqPath, data, { recursive: true });
-            });
-            send("success", res, undefined);
-            break;
-        case RequestType.WriteDir:
-<<<<<<< HEAD
-            ensureDirectoriesExist(reqPath);
-            send('success', res, null);
-=======
-            fs.mkdirSync(reqPath);
-            send("success", res, undefined);
->>>>>>> 36b61133
-            break;
-        case RequestType.DeleteFile:
-            if (fs.existsSync(reqPath)) {
-                fs.unlinkSync(reqPath);
-            }
-            send("success", res, undefined);
-            break;
-        case RequestType.DeleteDir:
-            if (fs.existsSync(reqPath)) {
-                fs.rmdirSync(reqPath);
-            }
-            send("success", res, undefined);
-            break;
-        case RequestType.AppendFile:
-            processPost(req, res, (data) => {
-                fs.appendFileSync(reqPath, data);
-            });
-            send("success", res, undefined);
-            break;
-        case RequestType.Unknown:
-        default:
-            send("unknown", res, undefined);
-            break;
-    }
-
-    function contentTypeForExtension(ext: string) {
-        switch (ext) {
-            case ".js": return "text/javascript";
-            case ".css": return "text/css";
-            case ".html": return "text/html";
-            default: return "binary";
-        }
-    }
-}
-
-console.log(`Static file server running at\n  => http://localhost:${port}/\nCTRL + C to shutdown`);
-
-http.createServer((req: http.ServerRequest, res: http.ServerResponse) => {
-    log(`${req.method} ${req.url}`);
-    const uri = url.parse(req.url).pathname;
-    const reqPath = path.join(process.cwd(), uri);
-    const operation = getRequestOperation(req, reqPath);
-    handleRequestOperation(req, res, operation, reqPath);
-}).listen(port);
-
-let browserPath: string;
-if (browser === "chrome") {
-    let defaultChromePath = "";
-    switch (os.platform()) {
-        case "win32":
-        case "win64":
-            defaultChromePath = "C:/Program Files (x86)/Google/Chrome/Application/chrome.exe";
-            break;
-        case "darwin":
-            defaultChromePath = "/Applications/Google Chrome.app/Contents/MacOS/Google Chrome";
-            break;
-        case "linux":
-            defaultChromePath = "/opt/google/chrome/chrome";
-            break;
-        default:
-            console.log(`default Chrome location is unknown for platform '${os.platform()}'`);
-            break;
-    }
-    if (fs.existsSync(defaultChromePath)) {
-        browserPath = defaultChromePath;
-    }
-    else {
-        browserPath = browser;
-    }
-}
-else {
-    const defaultIEPath = "C:/Program Files/Internet Explorer/iexplore.exe";
-    if (fs.existsSync(defaultIEPath)) {
-        browserPath = defaultIEPath;
-    }
-    else {
-        browserPath = browser;
-    }
-}
-
-console.log(`Using browser: ${browserPath}`);
-
-const queryString = grep ? `?grep=${grep}` : "";
-child_process.spawn(browserPath, [`http://localhost:${port}/tests/webTestResults.html${queryString}`], {
-    stdio: "inherit"
-});
+/// <reference types="node" />
+
+import http = require("http");
+import fs = require("fs");
+import path = require("path");
+import url = require("url");
+import child_process = require("child_process");
+import os = require("os");
+
+/// Command line processing ///
+
+if (process.argv[2] == "--help") {
+    console.log("Runs a node server on port 8888, looking for tests folder in the current directory\n");
+    console.log("Syntax: node nodeServer.js [typescriptEnlistmentDirectory] [tests] [--browser] [--verbose]\n");
+    console.log("Examples: \n\tnode nodeServer.js .");
+    console.log("\tnode nodeServer.js 3000 D:/src/typescript/public --verbose IE");
+}
+
+function switchToForwardSlashes(path: string) {
+    return path.replace(/\\/g, "/").replace(/\/\//g, "/");
+}
+
+const port = 8888; // harness.ts and webTestResults.html depend on this exact port number.
+
+let browser: string;
+if (process.argv[2]) {
+    browser = process.argv[2];
+    if (browser !== "chrome" && browser !== "IE") {
+        console.log(`Invalid command line arguments. Got ${browser} but expected chrome, IE or nothing.`);
+    }
+}
+
+const grep = process.argv[3];
+
+let verbose = false;
+if (process.argv[4] == "--verbose") {
+    verbose = true;
+}
+else if (process.argv[4] && process.argv[4] !== "--verbose") {
+    console.log(`Invalid command line arguments. Got ${process.argv[4]} but expected --verbose or nothing.`);
+}
+
+/// Utils ///
+function log(msg: string) {
+    if (verbose) {
+        console.log(msg);
+    }
+}
+
+
+let directorySeparator = "/";
+
+function getRootLength(path: string): number {
+    if (path.charAt(0) === directorySeparator) {
+        if (path.charAt(1) !== directorySeparator) return 1;
+        const p1 = path.indexOf("/", 2);
+        if (p1 < 0) return 2;
+        const p2 = path.indexOf("/", p1 + 1);
+        if (p2 < 0) return p1 + 1;
+        return p2 + 1;
+    }
+    if (path.charAt(1) === ":") {
+        if (path.charAt(2) === directorySeparator) return 3;
+        return 2;
+    }
+    // Per RFC 1738 'file' URI schema has the shape file://<host>/<path>
+    // if <host> is omitted then it is assumed that host value is 'localhost',
+    // however slash after the omitted <host> is not removed.
+    // file:///folder1/file1 - this is a correct URI
+    // file://folder2/file2 - this is an incorrect URI
+    if (path.lastIndexOf("file:///", 0) === 0) {
+        return "file:///".length;
+    }
+    const idx = path.indexOf("://");
+    if (idx !== -1) {
+        return idx + "://".length;
+    }
+    return 0;
+}
+
+function getDirectoryPath(path: string): any {
+    path = switchToForwardSlashes(path);
+    return path.substr(0, Math.max(getRootLength(path), path.lastIndexOf(directorySeparator)));
+}
+
+function ensureDirectoriesExist(path: string) {
+    path = switchToForwardSlashes(path);
+    if (path.length > getRootLength(path) && !fs.existsSync(path)) {
+        const parentDirectory = getDirectoryPath(path);
+        ensureDirectoriesExist(parentDirectory);
+        if (!fs.existsSync(path)) {
+            fs.mkdirSync(path);
+        }
+    }
+}
+
+// Copied from the compiler sources
+function dir(dirPath: string, spec?: string, options?: any) {
+    options = options || <{ recursive?: boolean; }>{};
+    return filesInFolder(dirPath);
+
+    function filesInFolder(folder: string): string[] {
+        folder = switchToForwardSlashes(folder);
+        let paths: string[] = [];
+        // Everything after the current directory is relative
+        const baseDirectoryLength = process.cwd().length + 1;
+
+        try {
+            const files = fs.readdirSync(folder);
+            for (let i = 0; i < files.length; i++) {
+                const stat = fs.statSync(path.join(folder, files[i]));
+                if (options.recursive && stat.isDirectory()) {
+                    paths = paths.concat(filesInFolder(path.join(folder, files[i])));
+                }
+                else if (stat.isFile() && (!spec || files[i].match(spec))) {
+                    const relativePath = folder.substring(baseDirectoryLength);
+                    paths.push(path.join(relativePath, files[i]));
+                }
+            }
+        }
+        catch (err) {
+            // Skip folders that are inaccessible
+        }
+        return paths;
+    }
+}
+
+// fs.rmdirSync won't delete directories with files in it
+function deleteFolderRecursive(dirPath: string) {
+    if (fs.existsSync(dirPath)) {
+        fs.readdirSync(dirPath).forEach((file, index) => {
+            const curPath = path.join(path, file);
+            if (fs.statSync(curPath).isDirectory()) { // recurse
+                deleteFolderRecursive(curPath);
+            }
+            else { // delete file
+                fs.unlinkSync(curPath);
+            }
+        });
+        fs.rmdirSync(dirPath);
+    }
+};
+
+function writeFile(path: string, data: any, opts: { recursive: boolean }) {
+    ensureDirectoriesExist(getDirectoryPath(path));
+    fs.writeFileSync(path, data);
+}
+
+/// Request Handling ///
+
+function handleResolutionRequest(filePath: string, res: http.ServerResponse) {
+    let resolvedPath = path.resolve(filePath, "");
+    resolvedPath = resolvedPath.substring(resolvedPath.indexOf("tests"));
+    resolvedPath = switchToForwardSlashes(resolvedPath);
+    send("success", res, resolvedPath, "text/javascript");
+    return;
+}
+
+function send(result: "fail", res: http.ServerResponse, contents: string, contentType?: string): void;
+function send(result: "success", res: http.ServerResponse, contents: string, contentType?: string): void;
+function send(result: "unknown", res: http.ServerResponse, contents: string, contentType?: string): void;
+function send(result: string, res: http.ServerResponse, contents: string, contentType?: string): void
+function send(result: string, res: http.ServerResponse, contents: string, contentType = "binary"): void {
+    const responseCode = result === "success" ? 200 : result === "fail" ? 500 : result === "unknown" ? 404 : parseInt(result);
+    res.writeHead(responseCode, { "Content-Type": contentType });
+    res.end(contents);
+    return;
+}
+
+// Reads the data from a post request and passes it to the given callback
+function processPost(req: http.ServerRequest, res: http.ServerResponse, callback: (data: string) => any): void {
+    let queryData = "";
+    if (typeof callback !== "function") return;
+
+    if (req.method == "POST") {
+        req.on("data", (data: string) => {
+            queryData += data;
+            if (queryData.length > 1e8) {
+                queryData = "";
+                send("413", res, undefined);
+                console.log("ERROR: destroying connection");
+                req.connection.destroy();
+            }
+        });
+
+        req.on("end", () => {
+            // res.post = url.parse(req.url).query;
+            callback(queryData);
+        });
+
+    }
+    else {
+        send("405", res, undefined);
+    }
+}
+
+enum RequestType {
+    GetFile,
+    GetDir,
+    ResolveFile,
+    WriteFile,
+    DeleteFile,
+    WriteDir,
+    DeleteDir,
+    AppendFile,
+    Unknown
+}
+
+function getRequestOperation(req: http.ServerRequest, filename: string) {
+    if (req.method === "GET" && req.url.indexOf("?") === -1) {
+        if (req.url.indexOf(".") !== -1) return RequestType.GetFile;
+        else return RequestType.GetDir;
+    }
+    else {
+
+        const queryData: any = url.parse(req.url, /*parseQueryString*/ true).query;
+        if (req.method === "GET" && queryData.resolve !== undefined) return RequestType.ResolveFile;
+        // mocha uses ?grep=<regexp> query string as equivalent to the --grep command line option used to filter tests
+        if (req.method === "GET" && queryData.grep !== undefined) return RequestType.GetFile;
+        if (req.method === "POST" && queryData.action) {
+            const path = req.url.substr(0, req.url.lastIndexOf("?"));
+            const isFile = path.substring(path.lastIndexOf("/")).indexOf(".") !== -1;
+            switch (queryData.action.toUpperCase()) {
+                case "WRITE":
+                    return isFile ? RequestType.WriteFile : RequestType.WriteDir;
+                case "DELETE":
+                    return isFile ? RequestType.DeleteFile : RequestType.DeleteDir;
+                case "APPEND":
+                    return isFile ? RequestType.AppendFile : RequestType.Unknown;
+            }
+        }
+        return RequestType.Unknown;
+    }
+}
+
+function handleRequestOperation(req: http.ServerRequest, res: http.ServerResponse, operation: RequestType, reqPath: string) {
+    switch (operation) {
+        case RequestType.GetDir:
+            const filesInFolder = dir(reqPath, "", { recursive: true });
+            send("success", res, filesInFolder.join(","));
+            break;
+        case RequestType.GetFile:
+            fs.readFile(reqPath, (err, file) => {
+                const contentType = contentTypeForExtension(path.extname(reqPath));
+                if (err) {
+                    send("fail", res, err.message, contentType);
+                }
+                else {
+                    send("success", res, <any>file, contentType);
+                }
+            });
+            break;
+        case RequestType.ResolveFile:
+            const resolveRequest = req.url.match(/(.*)\?resolve/);
+            handleResolutionRequest(resolveRequest[1], res);
+            break;
+        case RequestType.WriteFile:
+            processPost(req, res, (data) => {
+                writeFile(reqPath, data, { recursive: true });
+            });
+            send("success", res, undefined);
+            break;
+        case RequestType.WriteDir:
+            ensureDirectoriesExist(reqPath);
+            send("success", res, undefined);
+            break;
+        case RequestType.DeleteFile:
+            if (fs.existsSync(reqPath)) {
+                fs.unlinkSync(reqPath);
+            }
+            send("success", res, undefined);
+            break;
+        case RequestType.DeleteDir:
+            if (fs.existsSync(reqPath)) {
+                fs.rmdirSync(reqPath);
+            }
+            send("success", res, undefined);
+            break;
+        case RequestType.AppendFile:
+            processPost(req, res, (data) => {
+                fs.appendFileSync(reqPath, data);
+            });
+            send("success", res, undefined);
+            break;
+        case RequestType.Unknown:
+        default:
+            send("unknown", res, undefined);
+            break;
+    }
+
+    function contentTypeForExtension(ext: string) {
+        switch (ext) {
+            case ".js": return "text/javascript";
+            case ".css": return "text/css";
+            case ".html": return "text/html";
+            default: return "binary";
+        }
+    }
+}
+
+console.log(`Static file server running at\n  => http://localhost:${port}/\nCTRL + C to shutdown`);
+
+http.createServer((req: http.ServerRequest, res: http.ServerResponse) => {
+    log(`${req.method} ${req.url}`);
+    const uri = url.parse(req.url).pathname;
+    const reqPath = path.join(process.cwd(), uri);
+    const operation = getRequestOperation(req, reqPath);
+    handleRequestOperation(req, res, operation, reqPath);
+}).listen(port);
+
+let browserPath: string;
+if (browser === "chrome") {
+    let defaultChromePath = "";
+    switch (os.platform()) {
+        case "win32":
+        case "win64":
+            defaultChromePath = "C:/Program Files (x86)/Google/Chrome/Application/chrome.exe";
+            break;
+        case "darwin":
+            defaultChromePath = "/Applications/Google Chrome.app/Contents/MacOS/Google Chrome";
+            break;
+        case "linux":
+            defaultChromePath = "/opt/google/chrome/chrome";
+            break;
+        default:
+            console.log(`default Chrome location is unknown for platform '${os.platform()}'`);
+            break;
+    }
+    if (fs.existsSync(defaultChromePath)) {
+        browserPath = defaultChromePath;
+    }
+    else {
+        browserPath = browser;
+    }
+}
+else {
+    const defaultIEPath = "C:/Program Files/Internet Explorer/iexplore.exe";
+    if (fs.existsSync(defaultIEPath)) {
+        browserPath = defaultIEPath;
+    }
+    else {
+        browserPath = browser;
+    }
+}
+
+console.log(`Using browser: ${browserPath}`);
+
+const queryString = grep ? `?grep=${grep}` : "";
+child_process.spawn(browserPath, [`http://localhost:${port}/tests/webTestResults.html${queryString}`], {
+    stdio: "inherit"
+});