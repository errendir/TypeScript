/**
  * Declaration module describing the TypeScript Server protocol
  */
declare namespace ts.server.protocol {
    namespace CommandTypes {
        type Brace = "brace";
        type BraceCompletion = "braceCompletion";
        type Change = "change";
        type Close = "close";
        type Completions = "completions";
        type CompletionDetails = "completionEntryDetails";
        type CompileOnSaveAffectedFileList = "compileOnSaveAffectedFileList";
        type CompileOnSaveEmitFile = "compileOnSaveEmitFile";
        type Configure = "configure";
        type Definition = "definition";
        type Implementation = "implementation";
        type Exit = "exit";
        type Format = "format";
        type Formatonkey = "formatonkey";
        type Geterr = "geterr";
        type GeterrForProject = "geterrForProject";
        type SemanticDiagnosticsSync = "semanticDiagnosticsSync";
        type SyntacticDiagnosticsSync = "syntacticDiagnosticsSync";
        type NavBar = "navbar";
        type Navto = "navto";
        type NavTree = "navtree";
        type NavTreeFull = "navtree-full";
        type Occurrences = "occurrences";
        type DocumentHighlights = "documentHighlights";
        type Open = "open";
        type Quickinfo = "quickinfo";
        type References = "references";
        type Reload = "reload";
        type Rename = "rename";
        type Saveto = "saveto";
        type SignatureHelp = "signatureHelp";
        type TypeDefinition = "typeDefinition";
        type ProjectInfo = "projectInfo";
        type ReloadProjects = "reloadProjects";
        type Unknown = "unknown";
        type OpenExternalProject = "openExternalProject";
        type OpenExternalProjects = "openExternalProjects";
        type CloseExternalProject = "closeExternalProject";
        type TodoComments = "todoComments";
        type Indentation = "indentation";
        type DocCommentTemplate = "docCommentTemplate";
        type CompilerOptionsForInferredProjects = "compilerOptionsForInferredProjects";
        type GetCodeFixes = "getCodeFixes";
        type GetSupportedCodeFixes = "getSupportedCodeFixes";
    }
    /**
      * A TypeScript Server message
      */
    interface Message {
        /**
          * Sequence number of the message
          */
        seq: number;
        /**
          * One of "request", "response", or "event"
          */
        type: "request" | "response" | "event";
    }
    /**
      * Client-initiated request message
      */
    interface Request extends Message {
        /**
          * The command to execute
          */
        command: string;
        /**
          * Object containing arguments for the command
          */
        arguments?: any;
    }
    /**
      * Request to reload the project structure for all the opened files
      */
    interface ReloadProjectsRequest extends Message {
        command: CommandTypes.ReloadProjects;
    }
    /**
      * Server-initiated event message
      */
    interface Event extends Message {
        /**
          * Name of event
          */
        event: string;
        /**
          * Event-specific information
          */
        body?: any;
    }
    /**
      * Response by server to client request message.
      */
    interface Response extends Message {
        /**
          * Sequence number of the request message.
          */
        request_seq: number;
        /**
          * Outcome of the request.
          */
        success: boolean;
        /**
          * The command requested.
          */
        command: string;
        /**
          * Contains error message if success === false.
          */
        message?: string;
        /**
          * Contains message body if success === true.
          */
        body?: any;
    }
    /**
      * Arguments for FileRequest messages.
      */
    interface FileRequestArgs {
        /**
          * The file for the request (absolute pathname required).
          */
        file: string;
        projectFileName?: string;
    }
    /**
     * Requests a JS Doc comment template for a given position
     */
    interface DocCommentTemplateRequest extends FileLocationRequest {
        command: CommandTypes.DocCommentTemplate;
    }
    /**
     * Response to DocCommentTemplateRequest
     */
    interface DocCommandTemplateResponse extends Response {
        body?: TextInsertion;
    }
    /**
     * A request to get TODO comments from the file
     */
    interface TodoCommentRequest extends FileRequest {
        command: CommandTypes.TodoComments;
        arguments: TodoCommentRequestArgs;
    }
    /**
     * Arguments for TodoCommentRequest request.
     */
    interface TodoCommentRequestArgs extends FileRequestArgs {
        /**
         * Array of target TodoCommentDescriptors that describes TODO comments to be found
         */
        descriptors: TodoCommentDescriptor[];
    }
    /**
     * Response for TodoCommentRequest request.
     */
    interface TodoCommentsResponse extends Response {
        body?: TodoComment[];
    }
    /**
     * A request to get indentation for a location in file
     */
    interface IndentationRequest extends FileLocationRequest {
        command: CommandTypes.Indentation;
        arguments: IndentationRequestArgs;
    }
    /**
     * Response for IndentationRequest request.
     */
    interface IndentationResponse extends Response {
        body?: IndentationResult;
    }
    /**
     * Indentation result representing where indentation should be placed
     */
    interface IndentationResult {
        /**
         * The base position in the document that the indent should be relative to
         */
        position: number;
        /**
         * The number of columns the indent should be at relative to the position's column.
         */
        indentation: number;
    }
    /**
     * Arguments for IndentationRequest request.
     */
    interface IndentationRequestArgs extends FileLocationRequestArgs {
        /**
         * An optional set of settings to be used when computing indentation.
         * If argument is omitted - then it will use settings for file that were previously set via 'configure' request or global settings.
         */
        options?: EditorSettings;
    }
    /**
      * Arguments for ProjectInfoRequest request.
      */
    interface ProjectInfoRequestArgs extends FileRequestArgs {
        /**
          * Indicate if the file name list of the project is needed
          */
        needFileNameList: boolean;
    }
    /**
      * A request to get the project information of the current file.
      */
    interface ProjectInfoRequest extends Request {
        command: CommandTypes.ProjectInfo;
        arguments: ProjectInfoRequestArgs;
    }
    /**
     * A request to retrieve compiler options diagnostics for a project
     */
    interface CompilerOptionsDiagnosticsRequest extends Request {
        arguments: CompilerOptionsDiagnosticsRequestArgs;
    }
    /**
     * Arguments for CompilerOptionsDiagnosticsRequest request.
     */
    interface CompilerOptionsDiagnosticsRequestArgs {
        /**
         * Name of the project to retrieve compiler options diagnostics.
         */
        projectFileName: string;
    }
    /**
      * Response message body for "projectInfo" request
      */
    interface ProjectInfo {
        /**
          * For configured project, this is the normalized path of the 'tsconfig.json' file
          * For inferred project, this is undefined
          */
        configFileName: string;
        /**
          * The list of normalized file name in the project, including 'lib.d.ts'
          */
        fileNames?: string[];
        /**
          * Indicates if the project has a active language service instance
          */
        languageServiceDisabled?: boolean;
    }
    /**
     * Represents diagnostic info that includes location of diagnostic in two forms
     * - start position and length of the error span
     * - startLocation and endLocation - a pair of Location objects that store start/end line and offset of the error span.
     */
    interface DiagnosticWithLinePosition {
        message: string;
        start: number;
        length: number;
        startLocation: Location;
        endLocation: Location;
        category: string;
        code: number;
    }
    /**
      * Response message for "projectInfo" request
      */
    interface ProjectInfoResponse extends Response {
        body?: ProjectInfo;
    }
    /**
      * Request whose sole parameter is a file name.
      */
    interface FileRequest extends Request {
        arguments: FileRequestArgs;
    }
    /**
      * Instances of this interface specify a location in a source file:
      * (file, line, character offset), where line and character offset are 1-based.
      */
    interface FileLocationRequestArgs extends FileRequestArgs {
        /**
          * The line number for the request (1-based).
          */
        line: number;
        /**
          * The character offset (on the line) for the request (1-based).
          */
        offset: number;
    }
    /**
      * Request for the available codefixes at a specific position.
      */
    interface CodeFixRequest extends Request {
        command: CommandTypes.GetCodeFixes;
        arguments: CodeFixRequestArgs;
    }
    /**
      * Instances of this interface specify errorcodes on a specific location in a sourcefile.
      */
    interface CodeFixRequestArgs extends FileRequestArgs {
        /**
          * The line number for the request (1-based).
          */
        startLine: number;
        /**
          * The character offset (on the line) for the request (1-based).
          */
        startOffset: number;
        /**
          * The line number for the request (1-based).
          */
        endLine: number;
        /**
          * The character offset (on the line) for the request (1-based).
          */
        endOffset: number;
        /**
          * Errorcodes we want to get the fixes for.
          */
        errorCodes?: number[];
    }
    /**
     * Response for GetCodeFixes request.
     */
    interface GetCodeFixesResponse extends Response {
        body?: CodeAction[];
    }
    /**
      * A request whose arguments specify a file location (file, line, col).
      */
    interface FileLocationRequest extends FileRequest {
        arguments: FileLocationRequestArgs;
    }
    /**
     * A request to get codes of supported code fixes.
     */
    interface GetSupportedCodeFixesRequest extends Request {
        command: CommandTypes.GetSupportedCodeFixes;
    }
    /**
     * A response for GetSupportedCodeFixesRequest request.
     */
    interface GetSupportedCodeFixesResponse extends Response {
        /**
         * List of error codes supported by the server.
         */
        body?: string[];
    }
    /**
     * Arguments for EncodedSemanticClassificationsRequest request.
     */
    interface EncodedSemanticClassificationsRequestArgs extends FileRequestArgs {
        /**
         * Start position of the span.
         */
        start: number;
        /**
         * Length of the span.
         */
        length: number;
    }
    /**
      * Arguments in document highlight request; include: filesToSearch, file,
      * line, offset.
      */
    interface DocumentHighlightsRequestArgs extends FileLocationRequestArgs {
        /**
         * List of files to search for document highlights.
         */
        filesToSearch: string[];
    }
    /**
      * Go to definition request; value of command field is
      * "definition". Return response giving the file locations that
      * define the symbol found in file at location line, col.
      */
    interface DefinitionRequest extends FileLocationRequest {
        command: CommandTypes.Definition;
    }
    /**
      * Go to type request; value of command field is
      * "typeDefinition". Return response giving the file locations that
      * define the type for the symbol found in file at location line, col.
      */
    interface TypeDefinitionRequest extends FileLocationRequest {
        command: CommandTypes.TypeDefinition;
    }
    /**
      * Go to implementation request; value of command field is
      * "implementation". Return response giving the file locations that
      * implement the symbol found in file at location line, col.
      */
    interface ImplementationRequest extends FileLocationRequest {
        command: CommandTypes.Implementation;
    }
    /**
      * Location in source code expressed as (one-based) line and character offset.
      */
    interface Location {
        line: number;
        offset: number;
    }
    /**
      * Object found in response messages defining a span of text in source code.
      */
    interface TextSpan {
        /**
          * First character of the definition.
          */
        start: Location;
        /**
          * One character past last character of the definition.
          */
        end: Location;
    }
    /**
      * Object found in response messages defining a span of text in a specific source file.
      */
    interface FileSpan extends TextSpan {
        /**
          * File containing text span.
          */
        file: string;
    }
    /**
      * Definition response message.  Gives text range for definition.
      */
    interface DefinitionResponse extends Response {
        body?: FileSpan[];
    }
    /**
      * Definition response message.  Gives text range for definition.
      */
    interface TypeDefinitionResponse extends Response {
        body?: FileSpan[];
    }
    /**
      * Implementation response message.  Gives text range for implementations.
      */
    interface ImplementationResponse extends Response {
        body?: FileSpan[];
    }
    /**
     * Request to get brace completion for a location in the file.
     */
    interface BraceCompletionRequest extends FileLocationRequest {
        command: CommandTypes.BraceCompletion;
        arguments: BraceCompletionRequestArgs;
    }
    /**
     * Argument for BraceCompletionRequest request.
     */
    interface BraceCompletionRequestArgs extends FileLocationRequestArgs {
        /**
         * Kind of opening brace
         */
        openingBrace: string;
    }
    /**
      * Get occurrences request; value of command field is
      * "occurrences". Return response giving spans that are relevant
      * in the file at a given line and column.
      */
    interface OccurrencesRequest extends FileLocationRequest {
        command: CommandTypes.Occurrences;
    }
    interface OccurrencesResponseItem extends FileSpan {
        /**
          * True if the occurrence is a write location, false otherwise.
          */
        isWriteAccess: boolean;
    }
    interface OccurrencesResponse extends Response {
        body?: OccurrencesResponseItem[];
    }
    /**
      * Get document highlights request; value of command field is
      * "documentHighlights". Return response giving spans that are relevant
      * in the file at a given line and column.
      */
    interface DocumentHighlightsRequest extends FileLocationRequest {
        command: CommandTypes.DocumentHighlights;
        arguments: DocumentHighlightsRequestArgs;
    }
    /**
     * Span augmented with extra information that denotes the kind of the highlighting to be used for span.
     * Kind is taken from HighlightSpanKind type.
     */
    interface HighlightSpan extends TextSpan {
        kind: string;
    }
    /**
     * Represents a set of highligh spans for a give name
     */
    interface DocumentHighlightsItem {
        /**
          * File containing highlight spans.
          */
        file: string;
        /**
          * Spans to highlight in file.
          */
        highlightSpans: HighlightSpan[];
    }
    /**
     * Response for a DocumentHighlightsRequest request.
     */
    interface DocumentHighlightsResponse extends Response {
        body?: DocumentHighlightsItem[];
    }
    /**
      * Find references request; value of command field is
      * "references". Return response giving the file locations that
      * reference the symbol found in file at location line, col.
      */
    interface ReferencesRequest extends FileLocationRequest {
        command: CommandTypes.References;
    }
    interface ReferencesResponseItem extends FileSpan {
        /** Text of line containing the reference.  Including this
          *  with the response avoids latency of editor loading files
          * to show text of reference line (the server already has
          * loaded the referencing files).
          */
        lineText: string;
        /**
          * True if reference is a write location, false otherwise.
          */
        isWriteAccess: boolean;
        /**
         * True if reference is a definition, false otherwise.
         */
        isDefinition: boolean;
    }
    /**
      * The body of a "references" response message.
      */
    interface ReferencesResponseBody {
        /**
          * The file locations referencing the symbol.
          */
        refs: ReferencesResponseItem[];
        /**
          * The name of the symbol.
          */
        symbolName: string;
        /**
          * The start character offset of the symbol (on the line provided by the references request).
          */
        symbolStartOffset: number;
        /**
          * The full display name of the symbol.
          */
        symbolDisplayString: string;
    }
    /**
      * Response to "references" request.
      */
    interface ReferencesResponse extends Response {
        body?: ReferencesResponseBody;
    }
    /**
     * Argument for RenameRequest request.
     */
    interface RenameRequestArgs extends FileLocationRequestArgs {
        /**
         * Should text at specified location be found/changed in comments?
         */
        findInComments?: boolean;
        /**
         * Should text at specified location be found/changed in strings?
         */
        findInStrings?: boolean;
    }
    /**
      * Rename request; value of command field is "rename". Return
      * response giving the file locations that reference the symbol
      * found in file at location line, col. Also return full display
      * name of the symbol so that client can print it unambiguously.
      */
    interface RenameRequest extends FileLocationRequest {
        command: CommandTypes.Rename;
        arguments: RenameRequestArgs;
    }
    /**
      * Information about the item to be renamed.
      */
    interface RenameInfo {
        /**
          * True if item can be renamed.
          */
        canRename: boolean;
        /**
          * Error message if item can not be renamed.
          */
        localizedErrorMessage?: string;
        /**
          * Display name of the item to be renamed.
          */
        displayName: string;
        /**
          * Full display name of item to be renamed.
          */
        fullDisplayName: string;
        /**
          * The items's kind (such as 'className' or 'parameterName' or plain 'text').
          */
        kind: string;
        /**
          * Optional modifiers for the kind (such as 'public').
          */
        kindModifiers: string;
    }
    /**
     *  A group of text spans, all in 'file'.
     */
    interface SpanGroup {
        /** The file to which the spans apply */
        file: string;
        /** The text spans in this group */
        locs: TextSpan[];
    }
    interface RenameResponseBody {
        /**
         * Information about the item to be renamed.
         */
        info: RenameInfo;
        /**
         * An array of span groups (one per file) that refer to the item to be renamed.
         */
        locs: SpanGroup[];
    }
    /**
      * Rename response message.
      */
    interface RenameResponse extends Response {
        body?: RenameResponseBody;
    }
    /**
     * Represents a file in external project.
     * External project is project whose set of files, compilation options and open\close state
     * is maintained by the client (i.e. if all this data come from .csproj file in Visual Studio).
     * External project will exist even if all files in it are closed and should be closed explicity.
     * If external project includes one or more tsconfig.json/jsconfig.json files then tsserver will
     * create configured project for every config file but will maintain a link that these projects were created
     * as a result of opening external project so they should be removed once external project is closed.
     */
    interface ExternalFile {
        /**
         * Name of file file
         */
        fileName: string;
        /**
         * Script kind of the file
         */
        scriptKind?: ScriptKindName | ts.ScriptKind;
        /**
         * Whether file has mixed content (i.e. .cshtml file that combines html markup with C#/JavaScript)
         */
        hasMixedContent?: boolean;
        /**
         * Content of the file
         */
        content?: string;
    }
    /**
     * Represent an external project
     */
    interface ExternalProject {
        /**
         * Project name
         */
        projectFileName: string;
        /**
         * List of root files in project
         */
        rootFiles: ExternalFile[];
        /**
         * Compiler options for the project
         */
        options: ExternalProjectCompilerOptions;
        /**
         * @deprecated typingOptions. Use typeAcquisition instead
         */
        typingOptions?: TypeAcquisition;
        /**
         * Explicitly specified type acquisition for the project
         */
        typeAcquisition?: TypeAcquisition;
    }
    interface CompileOnSaveMixin {
        /**
         * If compile on save is enabled for the project
         */
        compileOnSave?: boolean;
    }
    /**
     * For external projects, some of the project settings are sent together with
     * compiler settings.
     */
    type ExternalProjectCompilerOptions = CompilerOptions & CompileOnSaveMixin;
    /**
     * Represents a set of changes that happen in project
     */
    interface ProjectChanges {
        /**
         * List of added files
         */
        added: string[];
        /**
         * List of removed files
         */
        removed: string[];
        /**
         * List of updated files
         */
        updated: string[];
    }
    /**
      * Information found in a configure request.
      */
    interface ConfigureRequestArguments {
        /**
          * Information about the host, for example 'Emacs 24.4' or
          * 'Sublime Text version 3075'
          */
        hostInfo?: string;
        /**
          * If present, tab settings apply only to this file.
          */
        file?: string;
        /**
         * The format options to use during formatting and other code editing features.
         */
        formatOptions?: FormatCodeSettings;
        /**
         * The host's additional supported file extensions
         */
        extraFileExtensions?: FileExtensionInfo[];
    }
    /**
      *  Configure request; value of command field is "configure".  Specifies
      *  host information, such as host type, tab size, and indent size.
      */
    interface ConfigureRequest extends Request {
        command: CommandTypes.Configure;
        arguments: ConfigureRequestArguments;
    }
    /**
      * Response to "configure" request.  This is just an acknowledgement, so
      * no body field is required.
      */
    interface ConfigureResponse extends Response {
    }
    /**
      *  Information found in an "open" request.
      */
    interface OpenRequestArgs extends FileRequestArgs {
        /**
         * Used when a version of the file content is known to be more up to date than the one on disk.
         * Then the known content will be used upon opening instead of the disk copy
         */
        fileContent?: string;
        /**
         * Used to specify the script kind of the file explicitly. It could be one of the following:
         *      "TS", "JS", "TSX", "JSX"
         */
        scriptKindName?: ScriptKindName;
    }
    type ScriptKindName = "TS" | "JS" | "TSX" | "JSX";
    /**
      * Open request; value of command field is "open". Notify the
      * server that the client has file open.  The server will not
      * monitor the filesystem for changes in this file and will assume
      * that the client is updating the server (using the change and/or
      * reload messages) when the file changes. Server does not currently
      * send a response to an open request.
      */
    interface OpenRequest extends Request {
        command: CommandTypes.Open;
        arguments: OpenRequestArgs;
    }
    /**
     * Request to open or update external project
     */
    interface OpenExternalProjectRequest extends Request {
        command: CommandTypes.OpenExternalProject;
        arguments: OpenExternalProjectArgs;
    }
    /**
     * Arguments to OpenExternalProjectRequest request
     */
    type OpenExternalProjectArgs = ExternalProject;
    /**
     * Request to open multiple external projects
     */
    interface OpenExternalProjectsRequest extends Request {
        command: CommandTypes.OpenExternalProjects;
        arguments: OpenExternalProjectsArgs;
    }
    /**
     * Arguments to OpenExternalProjectsRequest
     */
    interface OpenExternalProjectsArgs {
        /**
         * List of external projects to open or update
         */
        projects: ExternalProject[];
    }
    /**
     * Response to OpenExternalProjectRequest request. This is just an acknowledgement, so
     * no body field is required.
     */
    interface OpenExternalProjectResponse extends Response {
    }
    /**
     * Response to OpenExternalProjectsRequest request. This is just an acknowledgement, so
     * no body field is required.
     */
    interface OpenExternalProjectsResponse extends Response {
    }
    /**
     * Request to close external project.
     */
    interface CloseExternalProjectRequest extends Request {
        command: CommandTypes.CloseExternalProject;
        arguments: CloseExternalProjectRequestArgs;
    }
    /**
     * Arguments to CloseExternalProjectRequest request
     */
    interface CloseExternalProjectRequestArgs {
        /**
         * Name of the project to close
         */
        projectFileName: string;
    }
    /**
     * Response to CloseExternalProjectRequest request. This is just an acknowledgement, so
     * no body field is required.
     */
    interface CloseExternalProjectResponse extends Response {
    }
    /**
     * Request to set compiler options for inferred projects.
     * External projects are opened / closed explicitly.
     * Configured projects are opened when user opens loose file that has 'tsconfig.json' or 'jsconfig.json' anywhere in one of containing folders.
     * This configuration file will be used to obtain a list of files and configuration settings for the project.
     * Inferred projects are created when user opens a loose file that is not the part of external project
     * or configured project and will contain only open file and transitive closure of referenced files if 'useOneInferredProject' is false,
     * or all open loose files and its transitive closure of referenced files if 'useOneInferredProject' is true.
     */
    interface SetCompilerOptionsForInferredProjectsRequest extends Request {
        command: CommandTypes.CompilerOptionsForInferredProjects;
        arguments: SetCompilerOptionsForInferredProjectsArgs;
    }
    /**
     * Argument for SetCompilerOptionsForInferredProjectsRequest request.
     */
    interface SetCompilerOptionsForInferredProjectsArgs {
        /**
         * Compiler options to be used with inferred projects.
         */
        options: ExternalProjectCompilerOptions;
    }
    /**
      * Response to SetCompilerOptionsForInferredProjectsResponse request. This is just an acknowledgement, so
      * no body field is required.
      */
    interface SetCompilerOptionsForInferredProjectsResponse extends Response {
    }
    /**
      *  Exit request; value of command field is "exit".  Ask the server process
      *  to exit.
      */
    interface ExitRequest extends Request {
        command: CommandTypes.Exit;
    }
    /**
      * Close request; value of command field is "close". Notify the
      * server that the client has closed a previously open file.  If
      * file is still referenced by open files, the server will resume
      * monitoring the filesystem for changes to file.  Server does not
      * currently send a response to a close request.
      */
    interface CloseRequest extends FileRequest {
        command: CommandTypes.Close;
    }
    /**
     * Request to obtain the list of files that should be regenerated if target file is recompiled.
     * NOTE: this us query-only operation and does not generate any output on disk.
     */
    interface CompileOnSaveAffectedFileListRequest extends FileRequest {
        command: CommandTypes.CompileOnSaveAffectedFileList;
    }
    /**
     * Contains a list of files that should be regenerated in a project
     */
    interface CompileOnSaveAffectedFileListSingleProject {
        /**
         * Project name
         */
        projectFileName: string;
        /**
         * List of files names that should be recompiled
         */
        fileNames: string[];
    }
    /**
     * Response for CompileOnSaveAffectedFileListRequest request;
     */
    interface CompileOnSaveAffectedFileListResponse extends Response {
        body: CompileOnSaveAffectedFileListSingleProject[];
    }
    /**
     * Request to recompile the file. All generated outputs (.js, .d.ts or .js.map files) is written on disk.
     */
    interface CompileOnSaveEmitFileRequest extends FileRequest {
        command: CommandTypes.CompileOnSaveEmitFile;
        arguments: CompileOnSaveEmitFileRequestArgs;
    }
    /**
     * Arguments for CompileOnSaveEmitFileRequest
     */
    interface CompileOnSaveEmitFileRequestArgs extends FileRequestArgs {
        /**
         * if true - then file should be recompiled even if it does not have any changes.
         */
        forced?: boolean;
    }
    /**
      * Quickinfo request; value of command field is
      * "quickinfo". Return response giving a quick type and
      * documentation string for the symbol found in file at location
      * line, col.
      */
    interface QuickInfoRequest extends FileLocationRequest {
        command: CommandTypes.Quickinfo;
    }
    /**
      * Body of QuickInfoResponse.
      */
    interface QuickInfoResponseBody {
        /**
          * The symbol's kind (such as 'className' or 'parameterName' or plain 'text').
          */
        kind: string;
        /**
          * Optional modifiers for the kind (such as 'public').
          */
        kindModifiers: string;
        /**
          * Starting file location of symbol.
          */
        start: Location;
        /**
          * One past last character of symbol.
          */
        end: Location;
        /**
          * Type and kind of symbol.
          */
        displayString: string;
        /**
          * Documentation associated with symbol.
          */
        documentation: string;
<<<<<<< HEAD
        /**
         * JSDoc tags associated with symbol.
         */
        tags: JSDocTagInfo[];
=======
>>>>>>> c90af3aa
    }
    /**
      * Quickinfo response message.
      */
    interface QuickInfoResponse extends Response {
        body?: QuickInfoResponseBody;
    }
    /**
      * Arguments for format messages.
      */
    interface FormatRequestArgs extends FileLocationRequestArgs {
        /**
          * Last line of range for which to format text in file.
          */
        endLine: number;
        /**
          * Character offset on last line of range for which to format text in file.
          */
        endOffset: number;
        /**
         * Format options to be used.
         */
        options?: FormatCodeSettings;
    }
    /**
      * Format request; value of command field is "format".  Return
      * response giving zero or more edit instructions.  The edit
      * instructions will be sorted in file order.  Applying the edit
      * instructions in reverse to file will result in correctly
      * reformatted text.
      */
    interface FormatRequest extends FileLocationRequest {
        command: CommandTypes.Format;
        arguments: FormatRequestArgs;
    }
    /**
      * Object found in response messages defining an editing
      * instruction for a span of text in source code.  The effect of
      * this instruction is to replace the text starting at start and
      * ending one character before end with newText. For an insertion,
      * the text span is empty.  For a deletion, newText is empty.
      */
    interface CodeEdit {
        /**
          * First character of the text span to edit.
          */
        start: Location;
        /**
          * One character past last character of the text span to edit.
          */
        end: Location;
        /**
          * Replace the span defined above with this string (may be
          * the empty string).
          */
        newText: string;
    }
    interface FileCodeEdits {
        fileName: string;
        textChanges: CodeEdit[];
    }
    interface CodeFixResponse extends Response {
        /** The code actions that are available */
        body?: CodeAction[];
    }
    interface CodeAction {
        /** Description of the code action to display in the UI of the editor */
        description: string;
        /** Text changes to apply to each file as part of the code action */
        changes: FileCodeEdits[];
    }
    /**
      * Format and format on key response message.
      */
    interface FormatResponse extends Response {
        body?: CodeEdit[];
    }
    /**
      * Arguments for format on key messages.
      */
    interface FormatOnKeyRequestArgs extends FileLocationRequestArgs {
        /**
          * Key pressed (';', '\n', or '}').
          */
        key: string;
        options?: FormatCodeSettings;
    }
    /**
      * Format on key request; value of command field is
      * "formatonkey". Given file location and key typed (as string),
      * return response giving zero or more edit instructions.  The
      * edit instructions will be sorted in file order.  Applying the
      * edit instructions in reverse to file will result in correctly
      * reformatted text.
      */
    interface FormatOnKeyRequest extends FileLocationRequest {
        command: CommandTypes.Formatonkey;
        arguments: FormatOnKeyRequestArgs;
    }
    /**
      * Arguments for completions messages.
      */
    interface CompletionsRequestArgs extends FileLocationRequestArgs {
        /**
          * Optional prefix to apply to possible completions.
          */
        prefix?: string;
    }
    /**
      * Completions request; value of command field is "completions".
      * Given a file location (file, line, col) and a prefix (which may
      * be the empty string), return the possible completions that
      * begin with prefix.
      */
    interface CompletionsRequest extends FileLocationRequest {
        command: CommandTypes.Completions;
        arguments: CompletionsRequestArgs;
    }
    /**
      * Arguments for completion details request.
      */
    interface CompletionDetailsRequestArgs extends FileLocationRequestArgs {
        /**
          * Names of one or more entries for which to obtain details.
          */
        entryNames: string[];
    }
    /**
      * Completion entry details request; value of command field is
      * "completionEntryDetails".  Given a file location (file, line,
      * col) and an array of completion entry names return more
      * detailed information for each completion entry.
      */
    interface CompletionDetailsRequest extends FileLocationRequest {
        command: CommandTypes.CompletionDetails;
        arguments: CompletionDetailsRequestArgs;
    }
    /**
      * Part of a symbol description.
      */
    interface SymbolDisplayPart {
        /**
          * Text of an item describing the symbol.
          */
        text: string;
        /**
          * The symbol's kind (such as 'className' or 'parameterName' or plain 'text').
          */
        kind: string;
    }
    /**
      * An item found in a completion response.
      */
    interface CompletionEntry {
        /**
          * The symbol's name.
          */
        name: string;
        /**
          * The symbol's kind (such as 'className' or 'parameterName').
          */
        kind: string;
        /**
          * Optional modifiers for the kind (such as 'public').
          */
        kindModifiers: string;
        /**
         * A string that is used for comparing completion items so that they can be ordered.  This
         * is often the same as the name but may be different in certain circumstances.
         */
        sortText: string;
        /**
         * An optional span that indicates the text to be replaced by this completion item. If present,
         * this span should be used instead of the default one.
         */
        replacementSpan?: TextSpan;
    }
    /**
      * Additional completion entry details, available on demand
      */
    interface CompletionEntryDetails {
        /**
          * The symbol's name.
          */
        name: string;
        /**
          * The symbol's kind (such as 'className' or 'parameterName').
          */
        kind: string;
        /**
          * Optional modifiers for the kind (such as 'public').
          */
        kindModifiers: string;
        /**
          * Display parts of the symbol (similar to quick info).
          */
        displayParts: SymbolDisplayPart[];
        /**
          * Documentation strings for the symbol.
          */
        documentation: SymbolDisplayPart[];
<<<<<<< HEAD
        /**
          * JSDoc tags for the symbol.
          */
        tags: JSDocTagInfo[];
=======
>>>>>>> c90af3aa
    }
    interface CompletionsResponse extends Response {
        body?: CompletionEntry[];
    }
    interface CompletionDetailsResponse extends Response {
        body?: CompletionEntryDetails[];
    }
    /**
     * Signature help information for a single parameter
     */
    interface SignatureHelpParameter {
        /**
         * The parameter's name
         */
        name: string;
        /**
          * Documentation of the parameter.
          */
        documentation: SymbolDisplayPart[];
        /**
          * Display parts of the parameter.
          */
        displayParts: SymbolDisplayPart[];
        /**
         * Whether the parameter is optional or not.
         */
        isOptional: boolean;
    }
    /**
     * Represents a single signature to show in signature help.
     */
    interface SignatureHelpItem {
        /**
         * Whether the signature accepts a variable number of arguments.
         */
        isVariadic: boolean;
        /**
         * The prefix display parts.
         */
        prefixDisplayParts: SymbolDisplayPart[];
        /**
         * The suffix display parts.
         */
        suffixDisplayParts: SymbolDisplayPart[];
        /**
         * The separator display parts.
         */
        separatorDisplayParts: SymbolDisplayPart[];
        /**
         * The signature helps items for the parameters.
         */
        parameters: SignatureHelpParameter[];
        /**
         * The signature's documentation
         */
        documentation: SymbolDisplayPart[];
<<<<<<< HEAD
        /**
         * The signature's JSDoc tags
         */
        tags: JSDocTagInfo[];
=======
>>>>>>> c90af3aa
    }
    /**
     * Signature help items found in the response of a signature help request.
     */
    interface SignatureHelpItems {
        /**
         * The signature help items.
         */
        items: SignatureHelpItem[];
        /**
         * The span for which signature help should appear on a signature
         */
        applicableSpan: TextSpan;
        /**
         * The item selected in the set of available help items.
         */
        selectedItemIndex: number;
        /**
         * The argument selected in the set of parameters.
         */
        argumentIndex: number;
        /**
         * The argument count
         */
        argumentCount: number;
    }
    /**
     * Arguments of a signature help request.
     */
    interface SignatureHelpRequestArgs extends FileLocationRequestArgs {
    }
    /**
      * Signature help request; value of command field is "signatureHelp".
      * Given a file location (file, line, col), return the signature
      * help.
      */
    interface SignatureHelpRequest extends FileLocationRequest {
        command: CommandTypes.SignatureHelp;
        arguments: SignatureHelpRequestArgs;
    }
    /**
     * Response object for a SignatureHelpRequest.
     */
    interface SignatureHelpResponse extends Response {
        body?: SignatureHelpItems;
    }
    /**
      * Synchronous request for semantic diagnostics of one file.
      */
    interface SemanticDiagnosticsSyncRequest extends FileRequest {
        command: CommandTypes.SemanticDiagnosticsSync;
        arguments: SemanticDiagnosticsSyncRequestArgs;
    }
    interface SemanticDiagnosticsSyncRequestArgs extends FileRequestArgs {
        includeLinePosition?: boolean;
    }
    /**
      * Response object for synchronous sematic diagnostics request.
      */
    interface SemanticDiagnosticsSyncResponse extends Response {
        body?: Diagnostic[] | DiagnosticWithLinePosition[];
    }
    /**
      * Synchronous request for syntactic diagnostics of one file.
      */
    interface SyntacticDiagnosticsSyncRequest extends FileRequest {
        command: CommandTypes.SyntacticDiagnosticsSync;
        arguments: SyntacticDiagnosticsSyncRequestArgs;
    }
    interface SyntacticDiagnosticsSyncRequestArgs extends FileRequestArgs {
        includeLinePosition?: boolean;
    }
    /**
      * Response object for synchronous syntactic diagnostics request.
      */
    interface SyntacticDiagnosticsSyncResponse extends Response {
        body?: Diagnostic[] | DiagnosticWithLinePosition[];
    }
    /**
    * Arguments for GeterrForProject request.
    */
    interface GeterrForProjectRequestArgs {
        /**
          * the file requesting project error list
          */
        file: string;
        /**
          * Delay in milliseconds to wait before starting to compute
          * errors for the files in the file list
          */
        delay: number;
    }
    /**
      * GeterrForProjectRequest request; value of command field is
      * "geterrForProject". It works similarly with 'Geterr', only
      * it request for every file in this project.
      */
    interface GeterrForProjectRequest extends Request {
        command: CommandTypes.GeterrForProject;
        arguments: GeterrForProjectRequestArgs;
    }
    /**
      * Arguments for geterr messages.
      */
    interface GeterrRequestArgs {
        /**
          * List of file names for which to compute compiler errors.
          * The files will be checked in list order.
          */
        files: string[];
        /**
          * Delay in milliseconds to wait before starting to compute
          * errors for the files in the file list
          */
        delay: number;
    }
    /**
      * Geterr request; value of command field is "geterr". Wait for
      * delay milliseconds and then, if during the wait no change or
      * reload messages have arrived for the first file in the files
      * list, get the syntactic errors for the file, field requests,
      * and then get the semantic errors for the file.  Repeat with a
      * smaller delay for each subsequent file on the files list.  Best
      * practice for an editor is to send a file list containing each
      * file that is currently visible, in most-recently-used order.
      */
    interface GeterrRequest extends Request {
        command: CommandTypes.Geterr;
        arguments: GeterrRequestArgs;
    }
    /**
      * Item of diagnostic information found in a DiagnosticEvent message.
      */
    interface Diagnostic {
        /**
          * Starting file location at which text applies.
          */
        start: Location;
        /**
          * The last file location at which the text applies.
          */
        end: Location;
        /**
          * Text of diagnostic message.
          */
        text: string;
        /**
          * The error code of the diagnostic message.
          */
        code?: number;
    }
    interface DiagnosticEventBody {
        /**
          * The file for which diagnostic information is reported.
          */
        file: string;
        /**
          * An array of diagnostic information items.
          */
        diagnostics: Diagnostic[];
    }
    /**
      * Event message for "syntaxDiag" and "semanticDiag" event types.
      * These events provide syntactic and semantic errors for a file.
      */
    interface DiagnosticEvent extends Event {
        body?: DiagnosticEventBody;
    }
    interface ConfigFileDiagnosticEventBody {
        /**
         * The file which trigged the searching and error-checking of the config file
         */
        triggerFile: string;
        /**
         * The name of the found config file.
         */
        configFile: string;
        /**
         * An arry of diagnostic information items for the found config file.
         */
        diagnostics: Diagnostic[];
    }
    /**
     * Event message for "configFileDiag" event type.
     * This event provides errors for a found config file.
     */
    interface ConfigFileDiagnosticEvent extends Event {
        body?: ConfigFileDiagnosticEventBody;
        event: "configFileDiag";
    }
    type ProjectLanguageServiceStateEventName = "projectLanguageServiceState";
    interface ProjectLanguageServiceStateEvent extends Event {
        event: ProjectLanguageServiceStateEventName;
        body?: ProjectLanguageServiceStateEventBody;
    }
    interface ProjectLanguageServiceStateEventBody {
        /**
         * Project name that has changes in the state of language service.
         * For configured projects this will be the config file path.
         * For external projects this will be the name of the projects specified when project was open.
         * For inferred projects this event is not raised.
         */
        projectName: string;
        /**
         * True if language service state switched from disabled to enabled
         * and false otherwise.
         */
        languageServiceEnabled: boolean;
    }
    /**
      * Arguments for reload request.
      */
    interface ReloadRequestArgs extends FileRequestArgs {
        /**
          * Name of temporary file from which to reload file
          * contents. May be same as file.
          */
        tmpfile: string;
    }
    /**
      * Reload request message; value of command field is "reload".
      * Reload contents of file with name given by the 'file' argument
      * from temporary file with name given by the 'tmpfile' argument.
      * The two names can be identical.
      */
    interface ReloadRequest extends FileRequest {
        command: CommandTypes.Reload;
        arguments: ReloadRequestArgs;
    }
    /**
      * Response to "reload" request. This is just an acknowledgement, so
      * no body field is required.
      */
    interface ReloadResponse extends Response {
    }
    /**
      * Arguments for saveto request.
      */
    interface SavetoRequestArgs extends FileRequestArgs {
        /**
          * Name of temporary file into which to save server's view of
          * file contents.
          */
        tmpfile: string;
    }
    /**
      * Saveto request message; value of command field is "saveto".
      * For debugging purposes, save to a temporaryfile (named by
      * argument 'tmpfile') the contents of file named by argument
      * 'file'.  The server does not currently send a response to a
      * "saveto" request.
      */
    interface SavetoRequest extends FileRequest {
        command: CommandTypes.Saveto;
        arguments: SavetoRequestArgs;
    }
    /**
      * Arguments for navto request message.
      */
    interface NavtoRequestArgs extends FileRequestArgs {
        /**
          * Search term to navigate to from current location; term can
          * be '.*' or an identifier prefix.
          */
        searchValue: string;
        /**
          *  Optional limit on the number of items to return.
          */
        maxResultCount?: number;
        /**
          * Optional flag to indicate we want results for just the current file
          * or the entire project.
          */
        currentFileOnly?: boolean;
        projectFileName?: string;
    }
    /**
      * Navto request message; value of command field is "navto".
      * Return list of objects giving file locations and symbols that
      * match the search term given in argument 'searchTerm'.  The
      * context for the search is given by the named file.
      */
    interface NavtoRequest extends FileRequest {
        command: CommandTypes.Navto;
        arguments: NavtoRequestArgs;
    }
    /**
      * An item found in a navto response.
      */
    interface NavtoItem {
        /**
          * The symbol's name.
          */
        name: string;
        /**
          * The symbol's kind (such as 'className' or 'parameterName').
          */
        kind: string;
        /**
          * exact, substring, or prefix.
          */
        matchKind?: string;
        /**
          * If this was a case sensitive or insensitive match.
          */
        isCaseSensitive?: boolean;
        /**
          * Optional modifiers for the kind (such as 'public').
          */
        kindModifiers?: string;
        /**
          * The file in which the symbol is found.
          */
        file: string;
        /**
          * The location within file at which the symbol is found.
          */
        start: Location;
        /**
          * One past the last character of the symbol.
          */
        end: Location;
        /**
          * Name of symbol's container symbol (if any); for example,
          * the class name if symbol is a class member.
          */
        containerName?: string;
        /**
          * Kind of symbol's container symbol (if any).
          */
        containerKind?: string;
    }
    /**
      * Navto response message. Body is an array of navto items.  Each
      * item gives a symbol that matched the search term.
      */
    interface NavtoResponse extends Response {
        body?: NavtoItem[];
    }
    /**
      * Arguments for change request message.
      */
    interface ChangeRequestArgs extends FormatRequestArgs {
        /**
          * Optional string to insert at location (file, line, offset).
          */
        insertString?: string;
    }
    /**
      * Change request message; value of command field is "change".
      * Update the server's view of the file named by argument 'file'.
      * Server does not currently send a response to a change request.
      */
    interface ChangeRequest extends FileLocationRequest {
        command: CommandTypes.Change;
        arguments: ChangeRequestArgs;
    }
    /**
      * Response to "brace" request.
      */
    interface BraceResponse extends Response {
        body?: TextSpan[];
    }
    /**
      * Brace matching request; value of command field is "brace".
      * Return response giving the file locations of matching braces
      * found in file at location line, offset.
      */
    interface BraceRequest extends FileLocationRequest {
        command: CommandTypes.Brace;
    }
    /**
      * NavBar items request; value of command field is "navbar".
      * Return response giving the list of navigation bar entries
      * extracted from the requested file.
      */
    interface NavBarRequest extends FileRequest {
        command: CommandTypes.NavBar;
    }
    /**
     * NavTree request; value of command field is "navtree".
     * Return response giving the navigation tree of the requested file.
     */
    interface NavTreeRequest extends FileRequest {
        command: CommandTypes.NavTree;
    }
    interface NavigationBarItem {
        /**
          * The item's display text.
          */
        text: string;
        /**
          * The symbol's kind (such as 'className' or 'parameterName').
          */
        kind: string;
        /**
          * Optional modifiers for the kind (such as 'public').
          */
        kindModifiers?: string;
        /**
          * The definition locations of the item.
          */
        spans: TextSpan[];
        /**
          * Optional children.
          */
        childItems?: NavigationBarItem[];
        /**
          * Number of levels deep this item should appear.
          */
        indent: number;
    }
    /** protocol.NavigationTree is identical to ts.NavigationTree, except using protocol.TextSpan instead of ts.TextSpan */
    interface NavigationTree {
        text: string;
        kind: string;
        kindModifiers: string;
        spans: TextSpan[];
        childItems?: NavigationTree[];
    }
    type TelemetryEventName = "telemetry";
    interface TelemetryEvent extends Event {
        event: TelemetryEventName;
        body: TelemetryEventBody;
    }
    interface TelemetryEventBody {
        telemetryEventName: string;
        payload: any;
    }
    type TypingsInstalledTelemetryEventName = "typingsInstalled";
    interface TypingsInstalledTelemetryEventBody extends TelemetryEventBody {
        telemetryEventName: TypingsInstalledTelemetryEventName;
        payload: TypingsInstalledTelemetryEventPayload;
    }
    interface TypingsInstalledTelemetryEventPayload {
        /**
         * Comma separated list of installed typing packages
         */
        installedPackages: string;
        /**
         * true if install request succeeded, otherwise - false
         */
        installSuccess: boolean;
        /**
         * version of typings installer
         */
        typingsInstallerVersion: string;
    }
    type BeginInstallTypesEventName = "beginInstallTypes";
    type EndInstallTypesEventName = "endInstallTypes";
    interface BeginInstallTypesEvent extends Event {
        event: BeginInstallTypesEventName;
        body: BeginInstallTypesEventBody;
    }
    interface EndInstallTypesEvent extends Event {
        event: EndInstallTypesEventName;
        body: EndInstallTypesEventBody;
    }
    interface InstallTypesEventBody {
        /**
         * correlation id to match begin and end events
         */
        eventId: number;
        /**
         * list of packages to install
         */
        packages: ReadonlyArray<string>;
    }
    interface BeginInstallTypesEventBody extends InstallTypesEventBody {
    }
    interface EndInstallTypesEventBody extends InstallTypesEventBody {
        /**
         * true if installation succeeded, otherwise false
         */
        success: boolean;
    }
    interface NavBarResponse extends Response {
        body?: NavigationBarItem[];
    }
    interface NavTreeResponse extends Response {
        body?: NavigationTree;
    }
    namespace IndentStyle {
        type None = "None";
        type Block = "Block";
        type Smart = "Smart";
    }
    type IndentStyle = IndentStyle.None | IndentStyle.Block | IndentStyle.Smart;
    interface EditorSettings {
        baseIndentSize?: number;
        indentSize?: number;
        tabSize?: number;
        newLineCharacter?: string;
        convertTabsToSpaces?: boolean;
        indentStyle?: IndentStyle | ts.IndentStyle;
    }
    interface FormatCodeSettings extends EditorSettings {
        insertSpaceAfterCommaDelimiter?: boolean;
        insertSpaceAfterSemicolonInForStatements?: boolean;
        insertSpaceBeforeAndAfterBinaryOperators?: boolean;
        insertSpaceAfterKeywordsInControlFlowStatements?: boolean;
        insertSpaceAfterFunctionKeywordForAnonymousFunctions?: boolean;
        insertSpaceAfterOpeningAndBeforeClosingNonemptyParenthesis?: boolean;
        insertSpaceAfterOpeningAndBeforeClosingNonemptyBrackets?: boolean;
        insertSpaceAfterOpeningAndBeforeClosingTemplateStringBraces?: boolean;
        insertSpaceAfterOpeningAndBeforeClosingJsxExpressionBraces?: boolean;
        placeOpenBraceOnNewLineForFunctions?: boolean;
        placeOpenBraceOnNewLineForControlBlocks?: boolean;
    }
    interface CompilerOptions {
        allowJs?: boolean;
        allowSyntheticDefaultImports?: boolean;
        allowUnreachableCode?: boolean;
        allowUnusedLabels?: boolean;
        baseUrl?: string;
        charset?: string;
        declaration?: boolean;
        declarationDir?: string;
        disableSizeLimit?: boolean;
        emitBOM?: boolean;
        emitDecoratorMetadata?: boolean;
        experimentalDecorators?: boolean;
        forceConsistentCasingInFileNames?: boolean;
        inlineSourceMap?: boolean;
        inlineSources?: boolean;
        isolatedModules?: boolean;
        jsx?: JsxEmit | ts.JsxEmit;
        lib?: string[];
        locale?: string;
        mapRoot?: string;
        maxNodeModuleJsDepth?: number;
        module?: ModuleKind | ts.ModuleKind;
        moduleResolution?: ModuleResolutionKind | ts.ModuleResolutionKind;
        newLine?: NewLineKind | ts.NewLineKind;
        noEmit?: boolean;
        noEmitHelpers?: boolean;
        noEmitOnError?: boolean;
        noErrorTruncation?: boolean;
        noFallthroughCasesInSwitch?: boolean;
        noImplicitAny?: boolean;
        noImplicitReturns?: boolean;
        noImplicitThis?: boolean;
        noUnusedLocals?: boolean;
        noUnusedParameters?: boolean;
        noImplicitUseStrict?: boolean;
        noLib?: boolean;
        noResolve?: boolean;
        out?: string;
        outDir?: string;
        outFile?: string;
        paths?: MapLike<string[]>;
        preserveConstEnums?: boolean;
        project?: string;
        reactNamespace?: string;
        removeComments?: boolean;
        rootDir?: string;
        rootDirs?: string[];
        skipLibCheck?: boolean;
        skipDefaultLibCheck?: boolean;
        sourceMap?: boolean;
        sourceRoot?: string;
        strictNullChecks?: boolean;
        suppressExcessPropertyErrors?: boolean;
        suppressImplicitAnyIndexErrors?: boolean;
        target?: ScriptTarget | ts.ScriptTarget;
        traceResolution?: boolean;
        types?: string[];
        /** Paths used to used to compute primary types search locations */
        typeRoots?: string[];
        [option: string]: CompilerOptionsValue | undefined;
    }
    namespace JsxEmit {
        type None = "None";
        type Preserve = "Preserve";
        type React = "React";
    }
    type JsxEmit = JsxEmit.None | JsxEmit.Preserve | JsxEmit.React;
    namespace ModuleKind {
        type None = "None";
        type CommonJS = "CommonJS";
        type AMD = "AMD";
        type UMD = "UMD";
        type System = "System";
        type ES6 = "ES6";
        type ES2015 = "ES2015";
    }
    type ModuleKind = ModuleKind.None | ModuleKind.CommonJS | ModuleKind.AMD | ModuleKind.UMD | ModuleKind.System | ModuleKind.ES6 | ModuleKind.ES2015;
    namespace ModuleResolutionKind {
        type Classic = "Classic";
        type Node = "Node";
    }
    type ModuleResolutionKind = ModuleResolutionKind.Classic | ModuleResolutionKind.Node;
    namespace NewLineKind {
        type Crlf = "Crlf";
        type Lf = "Lf";
    }
    type NewLineKind = NewLineKind.Crlf | NewLineKind.Lf;
    namespace ScriptTarget {
        type ES3 = "ES3";
        type ES5 = "ES5";
        type ES6 = "ES6";
        type ES2015 = "ES2015";
    }
    type ScriptTarget = ScriptTarget.ES3 | ScriptTarget.ES5 | ScriptTarget.ES6 | ScriptTarget.ES2015;
}
declare namespace ts.server.protocol {

    interface TextInsertion {
        newText: string;
        /** The position in newText the caret should point to after the insertion. */
        caretOffset: number;
    }

    interface TodoCommentDescriptor {
        text: string;
        priority: number;
    }

    interface TodoComment {
        descriptor: TodoCommentDescriptor;
        message: string;
        position: number;
    }

    interface TypeAcquisition {
        enableAutoDiscovery?: boolean;
        enable?: boolean;
        include?: string[];
        exclude?: string[];
        [option: string]: string[] | boolean | undefined;
    }

    interface FileExtensionInfo {
        extension: string;
        scriptKind: ScriptKind;
        isMixedContent: boolean;
    }

<<<<<<< HEAD
    interface JSDocTagInfo {
        name: string;
        text?: string;
    }

=======
>>>>>>> c90af3aa
    interface MapLike<T> {
        [index: string]: T;
    }

    type CompilerOptionsValue = string | number | boolean | (string | number)[] | string[] | MapLike<string[]>;
}
declare namespace ts {
    // these types are empty stubs for types from services and should not be used directly
    export type ScriptKind = never;
    export type IndentStyle = never;
    export type JsxEmit = never;
    export type ModuleKind = never;
    export type ModuleResolutionKind = never;
    export type NewLineKind = never;
    export type ScriptTarget = never;
}
import protocol = ts.server.protocol;
export = protocol;
export as namespace protocol;<|MERGE_RESOLUTION|>--- conflicted
+++ resolved
@@ -965,13 +965,10 @@
           * Documentation associated with symbol.
           */
         documentation: string;
-<<<<<<< HEAD
         /**
          * JSDoc tags associated with symbol.
          */
         tags: JSDocTagInfo[];
-=======
->>>>>>> c90af3aa
     }
     /**
       * Quickinfo response message.
@@ -1173,13 +1170,10 @@
           * Documentation strings for the symbol.
           */
         documentation: SymbolDisplayPart[];
-<<<<<<< HEAD
         /**
           * JSDoc tags for the symbol.
           */
         tags: JSDocTagInfo[];
-=======
->>>>>>> c90af3aa
     }
     interface CompletionsResponse extends Response {
         body?: CompletionEntry[];
@@ -1236,13 +1230,10 @@
          * The signature's documentation
          */
         documentation: SymbolDisplayPart[];
-<<<<<<< HEAD
         /**
          * The signature's JSDoc tags
          */
         tags: JSDocTagInfo[];
-=======
->>>>>>> c90af3aa
     }
     /**
      * Signature help items found in the response of a signature help request.
@@ -1743,12 +1734,14 @@
         insertSpaceAfterCommaDelimiter?: boolean;
         insertSpaceAfterSemicolonInForStatements?: boolean;
         insertSpaceBeforeAndAfterBinaryOperators?: boolean;
+        insertSpaceAfterConstructor?: boolean;
         insertSpaceAfterKeywordsInControlFlowStatements?: boolean;
         insertSpaceAfterFunctionKeywordForAnonymousFunctions?: boolean;
         insertSpaceAfterOpeningAndBeforeClosingNonemptyParenthesis?: boolean;
         insertSpaceAfterOpeningAndBeforeClosingNonemptyBrackets?: boolean;
         insertSpaceAfterOpeningAndBeforeClosingTemplateStringBraces?: boolean;
         insertSpaceAfterOpeningAndBeforeClosingJsxExpressionBraces?: boolean;
+        insertSpaceBeforeFunctionParenthesis?: boolean;
         placeOpenBraceOnNewLineForFunctions?: boolean;
         placeOpenBraceOnNewLineForControlBlocks?: boolean;
     }
@@ -1881,14 +1874,11 @@
         isMixedContent: boolean;
     }
 
-<<<<<<< HEAD
     interface JSDocTagInfo {
         name: string;
         text?: string;
     }
 
-=======
->>>>>>> c90af3aa
     interface MapLike<T> {
         [index: string]: T;
     }
