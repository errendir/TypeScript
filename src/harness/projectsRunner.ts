--- conflicted
+++ resolved
@@ -1,553 +1,540 @@
-///<reference path="harness.ts" />
-///<reference path="runnerbase.ts" />
-
-// Test case is json of below type in tests/cases/project/
-interface ProjectRunnerTestCase {
-    scenario: string;
-    projectRoot: string; // project where it lives - this also is the current directory when compiling
-    inputFiles: string[]; // list of input files to be given to program
-    resolveMapRoot?: boolean; // should we resolve this map root and give compiler the absolute disk path as map root?
-    resolveSourceRoot?: boolean; // should we resolve this source root and give compiler the absolute disk path as map root?
-    baselineCheck?: boolean; // Verify the baselines of output files, if this is false, we will write to output to the disk but there is no verification of baselines
-    runTest?: boolean; // Run the resulting test
-    bug?: string; // If there is any bug associated with this test case
-}
-
-interface ProjectRunnerTestCaseResolutionInfo extends ProjectRunnerTestCase {
-    // Apart from actual test case the results of the resolution
-    resolvedInputFiles: string[]; // List of files that were asked to read by compiler
-    emittedFiles: string[]; // List of files that were emitted by the compiler
-}
-
-interface BatchCompileProjectTestCaseEmittedFile extends Harness.Compiler.GeneratedFile {
-    emittedFileName: string;
-}
-
-interface CompileProjectFilesResult {
-    moduleKind: ts.ModuleKind;
-    program?: ts.Program;
-    compilerOptions?: ts.CompilerOptions;
-    errors: ts.Diagnostic[];
-    sourceMapData?: ts.SourceMapData[];
-}
-
-interface BatchCompileProjectTestCaseResult extends CompileProjectFilesResult {
-    outputFiles?: BatchCompileProjectTestCaseEmittedFile[];
-}
-
-class ProjectRunner extends RunnerBase {
-
-    public enumerateTestFiles() {
-        return this.enumerateFiles("tests/cases/project", /\.json$/, { recursive: true });
-    }
-
-    public kind(): TestRunnerKind {
-        return "project";
-    }
-
-    public initializeTests() {
-        if (this.tests.length === 0) {
-            const testFiles = this.enumerateTestFiles();
-            testFiles.forEach(fn => {
-                this.runProjectTestCase(fn);
-            });
-        }
-        else {
-            this.tests.forEach(test => this.runProjectTestCase(test));
-        }
-    }
-
-    private runProjectTestCase(testCaseFileName: string) {
-        let testCase: ProjectRunnerTestCase & ts.CompilerOptions;
-
-        let testFileText: string;
-        try {
-            testFileText = Harness.IO.readFile(testCaseFileName);
-        }
-        catch (e) {
-            assert(false, "Unable to open testcase file: " + testCaseFileName + ": " + e.message);
-        }
-
-        try {
-            testCase = <ProjectRunnerTestCase & ts.CompilerOptions>JSON.parse(testFileText);
-        }
-        catch (e) {
-            assert(false, "Testcase: " + testCaseFileName + " does not contain valid json format: " + e.message);
-        }
-        let testCaseJustName = testCaseFileName.replace(/^.*[\\\/]/, "").replace(/\.json/, "");
-
-        function moduleNameToString(moduleKind: ts.ModuleKind) {
-            return moduleKind === ts.ModuleKind.AMD
-                ? "amd"
-                : moduleKind === ts.ModuleKind.CommonJS
-                ? "node"
-                : "none";
-        }
-
-        // Project baselines verified go in project/testCaseName/moduleKind/
-        function getBaselineFolder(moduleKind: ts.ModuleKind) {
-            return "project/" + testCaseJustName + "/" + moduleNameToString(moduleKind) + "/";
-        }
-
-        // When test case output goes to tests/baselines/local/projectOutput/testCaseName/moduleKind/
-        // We have these two separate locations because when comparing baselines the baseline verifier will delete the existing file
-        // so even if it was created by compiler in that location, the file will be deleted by verified before we can read it
-        // so lets keep these two locations separate
-        function getProjectOutputFolder(fileName: string, moduleKind: ts.ModuleKind) {
-            return Harness.Baseline.localPath("projectOutput/" + testCaseJustName + "/" + moduleNameToString(moduleKind) + "/" + fileName);
-        }
-
-        function cleanProjectUrl(url: string) {
-            let diskProjectPath = ts.normalizeSlashes(Harness.IO.resolvePath(testCase.projectRoot));
-            let projectRootUrl = "file:///" + diskProjectPath;
-            const normalizedProjectRoot = ts.normalizeSlashes(testCase.projectRoot);
-            diskProjectPath = diskProjectPath.substr(0, diskProjectPath.lastIndexOf(normalizedProjectRoot));
-            projectRootUrl = projectRootUrl.substr(0, projectRootUrl.lastIndexOf(normalizedProjectRoot));
-            if (url && url.length) {
-                if (url.indexOf(projectRootUrl) === 0) {
-                    // replace the disk specific project url path into project root url
-                    url = "file:///" + url.substr(projectRootUrl.length);
-                }
-                else if (url.indexOf(diskProjectPath) === 0) {
-                    // Replace the disk specific path into the project root path
-                    url = url.substr(diskProjectPath.length);
-                    // TODO: should be '!=='?
-                    if (url.charCodeAt(0) != ts.CharacterCodes.slash) {
-                        url = "/" + url;
-                    }
-                }
-            }
-
-            return url;
-        }
-
-        function getCurrentDirectory() {
-            return Harness.IO.resolvePath(testCase.projectRoot);
-        }
-
-        function compileProjectFiles(moduleKind: ts.ModuleKind, getInputFiles: () => string[],
-            getSourceFileTextImpl: (fileName: string) => string,
-            writeFile: (fileName: string, data: string, writeByteOrderMark: boolean) => void,
-            compilerOptions: ts.CompilerOptions): CompileProjectFilesResult {
-
-            const program = ts.createProgram(getInputFiles(), compilerOptions, createCompilerHost());
-            let errors = ts.getPreEmitDiagnostics(program);
-
-            const emitResult = program.emit();
-            errors = ts.concatenate(errors, emitResult.diagnostics);
-            const sourceMapData = emitResult.sourceMaps;
-
-            // Clean up source map data that will be used in baselining
-            if (sourceMapData) {
-                for (let i = 0; i < sourceMapData.length; i++) {
-                    for (let j = 0; j < sourceMapData[i].sourceMapSources.length; j++) {
-                        sourceMapData[i].sourceMapSources[j] = cleanProjectUrl(sourceMapData[i].sourceMapSources[j]);
-                    }
-                    sourceMapData[i].jsSourceMappingURL = cleanProjectUrl(sourceMapData[i].jsSourceMappingURL);
-                    sourceMapData[i].sourceMapSourceRoot = cleanProjectUrl(sourceMapData[i].sourceMapSourceRoot);
-                }
-            }
-
-            return {
-                moduleKind,
-                program,
-                errors,
-                sourceMapData
-            };
-
-            function getSourceFileText(fileName: string): string {
-                const text = getSourceFileTextImpl(fileName);
-                return text !== undefined ? text : getSourceFileTextImpl(ts.getNormalizedAbsolutePath(fileName, getCurrentDirectory()));
-            }
-
-            function getSourceFile(fileName: string, languageVersion: ts.ScriptTarget): ts.SourceFile {
-                let sourceFile: ts.SourceFile = undefined;
-                if (fileName === Harness.Compiler.defaultLibFileName) {
-                    sourceFile = Harness.Compiler.getDefaultLibrarySourceFile(Harness.Compiler.getDefaultLibFileName(compilerOptions));
-                }
-                else {
-                    const text = getSourceFileText(fileName);
-                    if (text !== undefined) {
-                        sourceFile = Harness.Compiler.createSourceFileAndAssertInvariants(fileName, text, languageVersion);
-                    }
-                }
-
-                return sourceFile;
-            }
-
-            function createCompilerHost(): ts.CompilerHost {
-                return {
-                    getSourceFile,
-                    getDefaultLibFileName: options => Harness.Compiler.defaultLibFileName,
-                    writeFile,
-                    getCurrentDirectory,
-                    getCanonicalFileName: Harness.Compiler.getCanonicalFileName,
-                    useCaseSensitiveFileNames: () => Harness.IO.useCaseSensitiveFileNames(),
-                    getNewLine: () => Harness.IO.newLine(),
-                    fileExists: fileName => fileName === Harness.Compiler.defaultLibFileName ||  getSourceFileText(fileName) !== undefined,
-                    readFile: fileName => Harness.IO.readFile(fileName),
-                    getDirectories: path => Harness.IO.getDirectories(path)
-                };
-            }
-        }
-
-        function batchCompilerProjectTestCase(moduleKind: ts.ModuleKind): BatchCompileProjectTestCaseResult {
-            let nonSubfolderDiskFiles = 0;
-
-            const outputFiles: BatchCompileProjectTestCaseEmittedFile[] = [];
-            let inputFiles = testCase.inputFiles;
-            let compilerOptions = createCompilerOptions();
-
-            let configFileName: string;
-            if (compilerOptions.project) {
-                // Parse project
-                configFileName = ts.normalizePath(ts.combinePaths(compilerOptions.project, "tsconfig.json"));
-                assert(!inputFiles || inputFiles.length === 0, "cannot specify input files and project option together");
-            }
-            else if (!inputFiles || inputFiles.length === 0) {
-                configFileName = ts.findConfigFile("", fileExists);
-            }
-
-            if (configFileName) {
-                const result = ts.readConfigFile(configFileName, getSourceFileText);
-                if (result.error) {
-                    return {
-                        moduleKind,
-                        errors: [result.error]
-                    };
-                }
-
-                const configObject = result.config;
-                const configParseHost: ts.ParseConfigHost = {
-                    useCaseSensitiveFileNames: Harness.IO.useCaseSensitiveFileNames(),
-                    fileExists,
-                    readDirectory,
-                };
-                const configParseResult = ts.parseJsonConfigFileContent(configObject, configParseHost, ts.getDirectoryPath(configFileName), compilerOptions);
-                if (configParseResult.errors.length > 0) {
-                    return {
-                        moduleKind,
-                        errors: configParseResult.errors
-                    };
-                }
-                inputFiles = configParseResult.fileNames;
-                compilerOptions = configParseResult.options;
-            }
-
-            const projectCompilerResult = compileProjectFiles(moduleKind, () => inputFiles, getSourceFileText, writeFile, compilerOptions);
-            return {
-                moduleKind,
-                program: projectCompilerResult.program,
-                compilerOptions,
-                sourceMapData: projectCompilerResult.sourceMapData,
-                outputFiles,
-                errors: projectCompilerResult.errors,
-            };
-
-            function createCompilerOptions() {
-                // Set the special options that depend on other testcase options
-                const compilerOptions: ts.CompilerOptions = {
-                    mapRoot: testCase.resolveMapRoot && testCase.mapRoot ? Harness.IO.resolvePath(testCase.mapRoot) : testCase.mapRoot,
-                    sourceRoot: testCase.resolveSourceRoot && testCase.sourceRoot ? Harness.IO.resolvePath(testCase.sourceRoot) : testCase.sourceRoot,
-                    module: moduleKind,
-                    moduleResolution: ts.ModuleResolutionKind.Classic, // currently all tests use classic module resolution kind, this will change in the future
-                };
-                // Set the values specified using json
-                const optionNameMap = ts.arrayToMap(ts.optionDeclarations, option => option.name);
-                for (const name in testCase) {
-                    if (name !== "mapRoot" && name !== "sourceRoot" && name in optionNameMap) {
-                        const option = optionNameMap[name];
-                        const optType = option.type;
-                        let value = <any>testCase[name];
-                        if (typeof optType !== "string") {
-                            const key = value.toLowerCase();
-                            if (key in optType) {
-                                value = optType[key];
-                            }
-                        }
-                        compilerOptions[option.name] = value;
-                    }
-                }
-
-                return compilerOptions;
-            }
-
-            function getFileNameInTheProjectTest(fileName: string): string {
-                return ts.isRootedDiskPath(fileName)
-                    ? fileName
-                    : ts.normalizeSlashes(testCase.projectRoot) + "/" + ts.normalizeSlashes(fileName);
-            }
-
-            function readDirectory(rootDir: string, extension: string[], exclude: string[], include: string[]): string[] {
-                const harnessReadDirectoryResult = Harness.IO.readDirectory(getFileNameInTheProjectTest(rootDir), extension, exclude, include);
-                const result: string[] = [];
-                for (let i = 0; i < harnessReadDirectoryResult.length; i++) {
-                    result[i] = ts.getRelativePathToDirectoryOrUrl(testCase.projectRoot, harnessReadDirectoryResult[i],
-                        getCurrentDirectory(), Harness.Compiler.getCanonicalFileName, /*isAbsolutePathAnUrl*/ false);
-                }
-                return result;
-            }
-
-            function fileExists(fileName: string): boolean {
-                return Harness.IO.fileExists(getFileNameInTheProjectTest(fileName));
-            }
-
-            function getSourceFileText(fileName: string): string {
-                let text: string = undefined;
-                try {
-                    text = Harness.IO.readFile(getFileNameInTheProjectTest(fileName));
-                }
-                catch (e) {
-                    // text doesn't get defined.
-                }
-                return text;
-            }
-
-            function writeFile(fileName: string, data: string, writeByteOrderMark: boolean) {
-                // convert file name to rooted name
-                // if filename is not rooted - concat it with project root and then expand project root relative to current directory
-                const diskFileName = ts.isRootedDiskPath(fileName)
-                    ? fileName
-                    : Harness.IO.resolvePath(ts.normalizeSlashes(testCase.projectRoot) + "/" + ts.normalizeSlashes(fileName));
-
-                const currentDirectory = getCurrentDirectory();
-                // compute file name relative to current directory (expanded project root)
-                let diskRelativeName = ts.getRelativePathToDirectoryOrUrl(currentDirectory, diskFileName, currentDirectory, Harness.Compiler.getCanonicalFileName, /*isAbsolutePathAnUrl*/ false);
-                if (ts.isRootedDiskPath(diskRelativeName) || diskRelativeName.substr(0, 3) === "../") {
-                    // If the generated output file resides in the parent folder or is rooted path,
-                    // we need to instead create files that can live in the project reference folder
-                    // but make sure extension of these files matches with the fileName the compiler asked to write
-                    diskRelativeName = "diskFile" + nonSubfolderDiskFiles +
-                    (Harness.Compiler.isDTS(fileName) ? ".d.ts" :
-                    Harness.Compiler.isJS(fileName) ? ".js" : ".js.map");
-                    nonSubfolderDiskFiles++;
-                }
-
-                if (Harness.Compiler.isJS(fileName)) {
-                    // Make sure if there is URl we have it cleaned up
-                    const indexOfSourceMapUrl = data.lastIndexOf(`//# ${"sourceMappingURL"}=`); // This line can be seen as a sourceMappingURL comment
-                    if (indexOfSourceMapUrl !== -1) {
-                        data = data.substring(0, indexOfSourceMapUrl + 21) + cleanProjectUrl(data.substring(indexOfSourceMapUrl + 21));
-                    }
-                }
-                else if (Harness.Compiler.isJSMap(fileName)) {
-                    // Make sure sources list is cleaned
-                    const sourceMapData = JSON.parse(data);
-                    for (let i = 0; i < sourceMapData.sources.length; i++) {
-                        sourceMapData.sources[i] = cleanProjectUrl(sourceMapData.sources[i]);
-                    }
-                    sourceMapData.sourceRoot = cleanProjectUrl(sourceMapData.sourceRoot);
-                    data = JSON.stringify(sourceMapData);
-                }
-
-                const outputFilePath = getProjectOutputFolder(diskRelativeName, moduleKind);
-                // Actual writing of file as in tc.ts
-                function ensureDirectoryStructure(directoryname: string) {
-                    if (directoryname) {
-                        if (!Harness.IO.directoryExists(directoryname)) {
-                            ensureDirectoryStructure(ts.getDirectoryPath(directoryname));
-                            Harness.IO.createDirectory(directoryname);
-                        }
-                    }
-                }
-                ensureDirectoryStructure(ts.getDirectoryPath(ts.normalizePath(outputFilePath)));
-                Harness.IO.writeFile(outputFilePath, data);
-
-                outputFiles.push({ emittedFileName: fileName, code: data, fileName: diskRelativeName, writeByteOrderMark: writeByteOrderMark });
-            }
-        }
-
-        function compileCompileDTsFiles(compilerResult: BatchCompileProjectTestCaseResult) {
-            const allInputFiles: { emittedFileName: string; code: string; }[] = [];
-            if (!compilerResult.program) {
-                return;
-            }
-            const compilerOptions = compilerResult.program.getCompilerOptions();
-
-            ts.forEach(compilerResult.program.getSourceFiles(), sourceFile => {
-                if (ts.isDeclarationFile(sourceFile)) {
-                    allInputFiles.unshift({ emittedFileName: sourceFile.fileName, code: sourceFile.text });
-                }
-                else if (!(compilerOptions.outFile || compilerOptions.out)) {
-                    let emitOutputFilePathWithoutExtension: string = undefined;
-                    if (compilerOptions.outDir) {
-                        let sourceFilePath = ts.getNormalizedAbsolutePath(sourceFile.fileName, compilerResult.program.getCurrentDirectory());
-                        sourceFilePath = sourceFilePath.replace(compilerResult.program.getCommonSourceDirectory(), "");
-                        emitOutputFilePathWithoutExtension = ts.removeFileExtension(ts.combinePaths(compilerOptions.outDir, sourceFilePath));
-                    }
-                    else {
-                        emitOutputFilePathWithoutExtension = ts.removeFileExtension(sourceFile.fileName);
-                    }
-
-                    const outputDtsFileName = emitOutputFilePathWithoutExtension + ".d.ts";
-                    const file = findOutputDtsFile(outputDtsFileName);
-                    if (file) {
-                        allInputFiles.unshift(file);
-                    }
-                }
-                else {
-                    const outputDtsFileName = ts.removeFileExtension(compilerOptions.outFile || compilerOptions.out) + ".d.ts";
-                    const outputDtsFile = findOutputDtsFile(outputDtsFileName);
-                    if (!ts.contains(allInputFiles, outputDtsFile)) {
-                        allInputFiles.unshift(outputDtsFile);
-                    }
-                }
-            });
-
-            // Dont allow config files since we are compiling existing source options
-            return compileProjectFiles(compilerResult.moduleKind, getInputFiles, getSourceFileText, writeFile, compilerResult.compilerOptions);
-
-            function findOutputDtsFile(fileName: string) {
-                return ts.forEach(compilerResult.outputFiles, outputFile => outputFile.emittedFileName === fileName ? outputFile : undefined);
-            }
-            function getInputFiles() {
-                return ts.map(allInputFiles, outputFile => outputFile.emittedFileName);
-            }
-            function getSourceFileText(fileName: string): string {
-                for (const inputFile of allInputFiles) {
-                    const isMatchingFile = ts.isRootedDiskPath(fileName)
-                        ? ts.getNormalizedAbsolutePath(inputFile.emittedFileName, getCurrentDirectory()) === fileName
-                        : inputFile.emittedFileName === fileName;
-
-                    if (isMatchingFile) {
-                        return inputFile.code;
-                    }
-                }
-                return undefined;
-            }
-
-            function writeFile(fileName: string, data: string, writeByteOrderMark: boolean) {
-            }
-        }
-
-        function getErrorsBaseline(compilerResult: CompileProjectFilesResult) {
-            const inputFiles = compilerResult.program ? ts.map(ts.filter(compilerResult.program.getSourceFiles(),
-                sourceFile => !Harness.isDefaultLibraryFile(sourceFile.fileName)),
-                sourceFile => {
-                    return {
-                        unitName: ts.isRootedDiskPath(sourceFile.fileName) ?
-                            RunnerBase.removeFullPaths(sourceFile.fileName) :
-                            sourceFile.fileName,
-                        content: sourceFile.text
-                    };
-                }) : [];
-
-            return Harness.Compiler.getErrorBaseline(inputFiles, compilerResult.errors);
-        }
-
-        const name = "Compiling project for " + testCase.scenario + ": testcase " + testCaseFileName;
-
-        describe("Projects tests", () => {
-            describe(name, () => {
-                function verifyCompilerResults(moduleKind: ts.ModuleKind) {
-                    let compilerResult: BatchCompileProjectTestCaseResult;
-
-                    function getCompilerResolutionInfo() {
-                        const resolutionInfo: ProjectRunnerTestCaseResolutionInfo & ts.CompilerOptions = JSON.parse(JSON.stringify(testCase));
-                        resolutionInfo.resolvedInputFiles = ts.map(compilerResult.program.getSourceFiles(), inputFile => {
-                            return ts.convertToRelativePath(inputFile.fileName, getCurrentDirectory(), path => Harness.Compiler.getCanonicalFileName(path));
-                        });
-                        resolutionInfo.emittedFiles = ts.map(compilerResult.outputFiles, outputFile => {
-                            return ts.convertToRelativePath(outputFile.emittedFileName, getCurrentDirectory(), path => Harness.Compiler.getCanonicalFileName(path));
-                        });
-                        return resolutionInfo;
-                    }
-
-                    it(name + ": " + moduleNameToString(moduleKind), () => {
-                        // Compile using node
-                        compilerResult = batchCompilerProjectTestCase(moduleKind);
-                    });
-
-                    it("Resolution information of (" + moduleNameToString(moduleKind) + "): " + testCaseFileName, () => {
-                        Harness.Baseline.runBaseline(getBaselineFolder(compilerResult.moduleKind) + testCaseJustName + ".json", () => {
-                            return JSON.stringify(getCompilerResolutionInfo(), undefined, "    ");
-                        });
-                    });
-
-
-                    it("Errors for (" + moduleNameToString(moduleKind) + "): " + testCaseFileName, () => {
-                        if (compilerResult.errors.length) {
-                            Harness.Baseline.runBaseline(getBaselineFolder(compilerResult.moduleKind) + testCaseJustName + ".errors.txt", () => {
-                                return getErrorsBaseline(compilerResult);
-                            });
-                        }
-                    });
-
-                    it("Baseline of emitted result (" + moduleNameToString(moduleKind) + "): " + testCaseFileName, () => {
-                        if (testCase.baselineCheck) {
-                            const errs: Error[] = [];
-                            ts.forEach(compilerResult.outputFiles, outputFile => {
-                                // There may be multiple files with different baselines. Run all and report at the end, else
-                                // it stops copying the remaining emitted files from 'local/projectOutput' to 'local/project'.
-                                try {
-                                    Harness.Baseline.runBaseline(getBaselineFolder(compilerResult.moduleKind) + outputFile.fileName, () => {
-                                        try {
-                                            return Harness.IO.readFile(getProjectOutputFolder(outputFile.fileName, compilerResult.moduleKind));
-                                        }
-                                        catch (e) {
-                                            return undefined;
-                                        }
-                                    });
-                                }
-                                catch (e) {
-                                    errs.push(e);
-                                }
-                            });
-                            if (errs.length) {
-                                throw Error(errs.join("\n     "));
-                            }
-                        }
-                    });
-
-<<<<<<< HEAD
-                    // it("SourceMapRecord for (" + moduleNameToString(moduleKind) + "): " + testCaseFileName, () => {
-                    //     if (compilerResult.sourceMapData) {
-                    //         Harness.Baseline.runBaseline(getBaselineFolder(compilerResult.moduleKind) + testCaseJustName + ".sourcemap.txt", () => {
-                    //             return Harness.SourceMapRecorder.getSourceMapRecord(compilerResult.sourceMapData, compilerResult.program,
-                    //                 ts.filter(compilerResult.outputFiles, outputFile => Harness.Compiler.isJS(outputFile.emittedFileName)));
-                    //         });
-                    //     }
-                    // });
-=======
-
-                    it("SourceMapRecord for (" + moduleNameToString(moduleKind) + "): " + testCaseFileName, () => {
-                        if (compilerResult.sourceMapData) {
-                            Harness.Baseline.runBaseline(getBaselineFolder(compilerResult.moduleKind) + testCaseJustName + ".sourcemap.txt", () => {
-                                return Harness.SourceMapRecorder.getSourceMapRecord(compilerResult.sourceMapData, compilerResult.program,
-                                    ts.filter(compilerResult.outputFiles, outputFile => Harness.Compiler.isJS(outputFile.emittedFileName)));
-                            });
-                        }
-                    });
->>>>>>> 8038eb94
-
-                    // Verify that all the generated .d.ts files compile
-
-                    it("Errors in generated Dts files for (" + moduleNameToString(moduleKind) + "): " + testCaseFileName, () => {
-                        if (!compilerResult.errors.length && testCase.declaration) {
-                            const dTsCompileResult = compileCompileDTsFiles(compilerResult);
-                            if (dTsCompileResult && dTsCompileResult.errors.length) {
-                                Harness.Baseline.runBaseline(getBaselineFolder(compilerResult.moduleKind) + testCaseJustName + ".dts.errors.txt", () => {
-                                    return getErrorsBaseline(dTsCompileResult);
-                                });
-                            }
-                        }
-                    });
-                    after(() => {
-                        compilerResult = undefined;
-                    });
-                }
-
-                verifyCompilerResults(ts.ModuleKind.CommonJS);
-                verifyCompilerResults(ts.ModuleKind.AMD);
-
-                after(() => {
-                    // Mocha holds onto the closure environment of the describe callback even after the test is done.
-                    // Therefore we have to clean out large objects after the test is done.
-                    testCase = undefined;
-                    testFileText = undefined;
-                    testCaseJustName = undefined;
-                });
-            });
-        });
-    }
-}
+///<reference path="harness.ts" />
+///<reference path="runnerbase.ts" />
+
+// Test case is json of below type in tests/cases/project/
+interface ProjectRunnerTestCase {
+    scenario: string;
+    projectRoot: string; // project where it lives - this also is the current directory when compiling
+    inputFiles: string[]; // list of input files to be given to program
+    resolveMapRoot?: boolean; // should we resolve this map root and give compiler the absolute disk path as map root?
+    resolveSourceRoot?: boolean; // should we resolve this source root and give compiler the absolute disk path as map root?
+    baselineCheck?: boolean; // Verify the baselines of output files, if this is false, we will write to output to the disk but there is no verification of baselines
+    runTest?: boolean; // Run the resulting test
+    bug?: string; // If there is any bug associated with this test case
+}
+
+interface ProjectRunnerTestCaseResolutionInfo extends ProjectRunnerTestCase {
+    // Apart from actual test case the results of the resolution
+    resolvedInputFiles: string[]; // List of files that were asked to read by compiler
+    emittedFiles: string[]; // List of files that were emitted by the compiler
+}
+
+interface BatchCompileProjectTestCaseEmittedFile extends Harness.Compiler.GeneratedFile {
+    emittedFileName: string;
+}
+
+interface CompileProjectFilesResult {
+    moduleKind: ts.ModuleKind;
+    program?: ts.Program;
+    compilerOptions?: ts.CompilerOptions;
+    errors: ts.Diagnostic[];
+    sourceMapData?: ts.SourceMapData[];
+}
+
+interface BatchCompileProjectTestCaseResult extends CompileProjectFilesResult {
+    outputFiles?: BatchCompileProjectTestCaseEmittedFile[];
+}
+
+class ProjectRunner extends RunnerBase {
+
+    public enumerateTestFiles() {
+        return this.enumerateFiles("tests/cases/project", /\.json$/, { recursive: true });
+    }
+
+    public kind(): TestRunnerKind {
+        return "project";
+    }
+
+    public initializeTests() {
+        if (this.tests.length === 0) {
+            const testFiles = this.enumerateTestFiles();
+            testFiles.forEach(fn => {
+                this.runProjectTestCase(fn);
+            });
+        }
+        else {
+            this.tests.forEach(test => this.runProjectTestCase(test));
+        }
+    }
+
+    private runProjectTestCase(testCaseFileName: string) {
+        let testCase: ProjectRunnerTestCase & ts.CompilerOptions;
+
+        let testFileText: string;
+        try {
+            testFileText = Harness.IO.readFile(testCaseFileName);
+        }
+        catch (e) {
+            assert(false, "Unable to open testcase file: " + testCaseFileName + ": " + e.message);
+        }
+
+        try {
+            testCase = <ProjectRunnerTestCase & ts.CompilerOptions>JSON.parse(testFileText);
+        }
+        catch (e) {
+            assert(false, "Testcase: " + testCaseFileName + " does not contain valid json format: " + e.message);
+        }
+        let testCaseJustName = testCaseFileName.replace(/^.*[\\\/]/, "").replace(/\.json/, "");
+
+        function moduleNameToString(moduleKind: ts.ModuleKind) {
+            return moduleKind === ts.ModuleKind.AMD
+                ? "amd"
+                : moduleKind === ts.ModuleKind.CommonJS
+                ? "node"
+                : "none";
+        }
+
+        // Project baselines verified go in project/testCaseName/moduleKind/
+        function getBaselineFolder(moduleKind: ts.ModuleKind) {
+            return "project/" + testCaseJustName + "/" + moduleNameToString(moduleKind) + "/";
+        }
+
+        // When test case output goes to tests/baselines/local/projectOutput/testCaseName/moduleKind/
+        // We have these two separate locations because when comparing baselines the baseline verifier will delete the existing file
+        // so even if it was created by compiler in that location, the file will be deleted by verified before we can read it
+        // so lets keep these two locations separate
+        function getProjectOutputFolder(fileName: string, moduleKind: ts.ModuleKind) {
+            return Harness.Baseline.localPath("projectOutput/" + testCaseJustName + "/" + moduleNameToString(moduleKind) + "/" + fileName);
+        }
+
+        function cleanProjectUrl(url: string) {
+            let diskProjectPath = ts.normalizeSlashes(Harness.IO.resolvePath(testCase.projectRoot));
+            let projectRootUrl = "file:///" + diskProjectPath;
+            const normalizedProjectRoot = ts.normalizeSlashes(testCase.projectRoot);
+            diskProjectPath = diskProjectPath.substr(0, diskProjectPath.lastIndexOf(normalizedProjectRoot));
+            projectRootUrl = projectRootUrl.substr(0, projectRootUrl.lastIndexOf(normalizedProjectRoot));
+            if (url && url.length) {
+                if (url.indexOf(projectRootUrl) === 0) {
+                    // replace the disk specific project url path into project root url
+                    url = "file:///" + url.substr(projectRootUrl.length);
+                }
+                else if (url.indexOf(diskProjectPath) === 0) {
+                    // Replace the disk specific path into the project root path
+                    url = url.substr(diskProjectPath.length);
+                    // TODO: should be '!=='?
+                    if (url.charCodeAt(0) != ts.CharacterCodes.slash) {
+                        url = "/" + url;
+                    }
+                }
+            }
+
+            return url;
+        }
+
+        function getCurrentDirectory() {
+            return Harness.IO.resolvePath(testCase.projectRoot);
+        }
+
+        function compileProjectFiles(moduleKind: ts.ModuleKind, getInputFiles: () => string[],
+            getSourceFileTextImpl: (fileName: string) => string,
+            writeFile: (fileName: string, data: string, writeByteOrderMark: boolean) => void,
+            compilerOptions: ts.CompilerOptions): CompileProjectFilesResult {
+
+            const program = ts.createProgram(getInputFiles(), compilerOptions, createCompilerHost());
+            let errors = ts.getPreEmitDiagnostics(program);
+
+            const emitResult = program.emit();
+            errors = ts.concatenate(errors, emitResult.diagnostics);
+            const sourceMapData = emitResult.sourceMaps;
+
+            // Clean up source map data that will be used in baselining
+            if (sourceMapData) {
+                for (let i = 0; i < sourceMapData.length; i++) {
+                    for (let j = 0; j < sourceMapData[i].sourceMapSources.length; j++) {
+                        sourceMapData[i].sourceMapSources[j] = cleanProjectUrl(sourceMapData[i].sourceMapSources[j]);
+                    }
+                    sourceMapData[i].jsSourceMappingURL = cleanProjectUrl(sourceMapData[i].jsSourceMappingURL);
+                    sourceMapData[i].sourceMapSourceRoot = cleanProjectUrl(sourceMapData[i].sourceMapSourceRoot);
+                }
+            }
+
+            return {
+                moduleKind,
+                program,
+                errors,
+                sourceMapData
+            };
+
+            function getSourceFileText(fileName: string): string {
+                const text = getSourceFileTextImpl(fileName);
+                return text !== undefined ? text : getSourceFileTextImpl(ts.getNormalizedAbsolutePath(fileName, getCurrentDirectory()));
+            }
+
+            function getSourceFile(fileName: string, languageVersion: ts.ScriptTarget): ts.SourceFile {
+                let sourceFile: ts.SourceFile = undefined;
+                if (fileName === Harness.Compiler.defaultLibFileName) {
+                    sourceFile = Harness.Compiler.getDefaultLibrarySourceFile(Harness.Compiler.getDefaultLibFileName(compilerOptions));
+                }
+                else {
+                    const text = getSourceFileText(fileName);
+                    if (text !== undefined) {
+                        sourceFile = Harness.Compiler.createSourceFileAndAssertInvariants(fileName, text, languageVersion);
+                    }
+                }
+
+                return sourceFile;
+            }
+
+            function createCompilerHost(): ts.CompilerHost {
+                return {
+                    getSourceFile,
+                    getDefaultLibFileName: options => Harness.Compiler.defaultLibFileName,
+                    writeFile,
+                    getCurrentDirectory,
+                    getCanonicalFileName: Harness.Compiler.getCanonicalFileName,
+                    useCaseSensitiveFileNames: () => Harness.IO.useCaseSensitiveFileNames(),
+                    getNewLine: () => Harness.IO.newLine(),
+                    fileExists: fileName => fileName === Harness.Compiler.defaultLibFileName ||  getSourceFileText(fileName) !== undefined,
+                    readFile: fileName => Harness.IO.readFile(fileName),
+                    getDirectories: path => Harness.IO.getDirectories(path)
+                };
+            }
+        }
+
+        function batchCompilerProjectTestCase(moduleKind: ts.ModuleKind): BatchCompileProjectTestCaseResult {
+            let nonSubfolderDiskFiles = 0;
+
+            const outputFiles: BatchCompileProjectTestCaseEmittedFile[] = [];
+            let inputFiles = testCase.inputFiles;
+            let compilerOptions = createCompilerOptions();
+
+            let configFileName: string;
+            if (compilerOptions.project) {
+                // Parse project
+                configFileName = ts.normalizePath(ts.combinePaths(compilerOptions.project, "tsconfig.json"));
+                assert(!inputFiles || inputFiles.length === 0, "cannot specify input files and project option together");
+            }
+            else if (!inputFiles || inputFiles.length === 0) {
+                configFileName = ts.findConfigFile("", fileExists);
+            }
+
+            if (configFileName) {
+                const result = ts.readConfigFile(configFileName, getSourceFileText);
+                if (result.error) {
+                    return {
+                        moduleKind,
+                        errors: [result.error]
+                    };
+                }
+
+                const configObject = result.config;
+                const configParseHost: ts.ParseConfigHost = {
+                    useCaseSensitiveFileNames: Harness.IO.useCaseSensitiveFileNames(),
+                    fileExists,
+                    readDirectory,
+                };
+                const configParseResult = ts.parseJsonConfigFileContent(configObject, configParseHost, ts.getDirectoryPath(configFileName), compilerOptions);
+                if (configParseResult.errors.length > 0) {
+                    return {
+                        moduleKind,
+                        errors: configParseResult.errors
+                    };
+                }
+                inputFiles = configParseResult.fileNames;
+                compilerOptions = configParseResult.options;
+            }
+
+            const projectCompilerResult = compileProjectFiles(moduleKind, () => inputFiles, getSourceFileText, writeFile, compilerOptions);
+            return {
+                moduleKind,
+                program: projectCompilerResult.program,
+                compilerOptions,
+                sourceMapData: projectCompilerResult.sourceMapData,
+                outputFiles,
+                errors: projectCompilerResult.errors,
+            };
+
+            function createCompilerOptions() {
+                // Set the special options that depend on other testcase options
+                const compilerOptions: ts.CompilerOptions = {
+                    mapRoot: testCase.resolveMapRoot && testCase.mapRoot ? Harness.IO.resolvePath(testCase.mapRoot) : testCase.mapRoot,
+                    sourceRoot: testCase.resolveSourceRoot && testCase.sourceRoot ? Harness.IO.resolvePath(testCase.sourceRoot) : testCase.sourceRoot,
+                    module: moduleKind,
+                    moduleResolution: ts.ModuleResolutionKind.Classic, // currently all tests use classic module resolution kind, this will change in the future
+                };
+                // Set the values specified using json
+                const optionNameMap = ts.arrayToMap(ts.optionDeclarations, option => option.name);
+                for (const name in testCase) {
+                    if (name !== "mapRoot" && name !== "sourceRoot" && name in optionNameMap) {
+                        const option = optionNameMap[name];
+                        const optType = option.type;
+                        let value = <any>testCase[name];
+                        if (typeof optType !== "string") {
+                            const key = value.toLowerCase();
+                            if (key in optType) {
+                                value = optType[key];
+                            }
+                        }
+                        compilerOptions[option.name] = value;
+                    }
+                }
+
+                return compilerOptions;
+            }
+
+            function getFileNameInTheProjectTest(fileName: string): string {
+                return ts.isRootedDiskPath(fileName)
+                    ? fileName
+                    : ts.normalizeSlashes(testCase.projectRoot) + "/" + ts.normalizeSlashes(fileName);
+            }
+
+            function readDirectory(rootDir: string, extension: string[], exclude: string[], include: string[]): string[] {
+                const harnessReadDirectoryResult = Harness.IO.readDirectory(getFileNameInTheProjectTest(rootDir), extension, exclude, include);
+                const result: string[] = [];
+                for (let i = 0; i < harnessReadDirectoryResult.length; i++) {
+                    result[i] = ts.getRelativePathToDirectoryOrUrl(testCase.projectRoot, harnessReadDirectoryResult[i],
+                        getCurrentDirectory(), Harness.Compiler.getCanonicalFileName, /*isAbsolutePathAnUrl*/ false);
+                }
+                return result;
+            }
+
+            function fileExists(fileName: string): boolean {
+                return Harness.IO.fileExists(getFileNameInTheProjectTest(fileName));
+            }
+
+            function getSourceFileText(fileName: string): string {
+                let text: string = undefined;
+                try {
+                    text = Harness.IO.readFile(getFileNameInTheProjectTest(fileName));
+                }
+                catch (e) {
+                    // text doesn't get defined.
+                }
+                return text;
+            }
+
+            function writeFile(fileName: string, data: string, writeByteOrderMark: boolean) {
+                // convert file name to rooted name
+                // if filename is not rooted - concat it with project root and then expand project root relative to current directory
+                const diskFileName = ts.isRootedDiskPath(fileName)
+                    ? fileName
+                    : Harness.IO.resolvePath(ts.normalizeSlashes(testCase.projectRoot) + "/" + ts.normalizeSlashes(fileName));
+
+                const currentDirectory = getCurrentDirectory();
+                // compute file name relative to current directory (expanded project root)
+                let diskRelativeName = ts.getRelativePathToDirectoryOrUrl(currentDirectory, diskFileName, currentDirectory, Harness.Compiler.getCanonicalFileName, /*isAbsolutePathAnUrl*/ false);
+                if (ts.isRootedDiskPath(diskRelativeName) || diskRelativeName.substr(0, 3) === "../") {
+                    // If the generated output file resides in the parent folder or is rooted path,
+                    // we need to instead create files that can live in the project reference folder
+                    // but make sure extension of these files matches with the fileName the compiler asked to write
+                    diskRelativeName = "diskFile" + nonSubfolderDiskFiles +
+                    (Harness.Compiler.isDTS(fileName) ? ".d.ts" :
+                    Harness.Compiler.isJS(fileName) ? ".js" : ".js.map");
+                    nonSubfolderDiskFiles++;
+                }
+
+                if (Harness.Compiler.isJS(fileName)) {
+                    // Make sure if there is URl we have it cleaned up
+                    const indexOfSourceMapUrl = data.lastIndexOf(`//# ${"sourceMappingURL"}=`); // This line can be seen as a sourceMappingURL comment
+                    if (indexOfSourceMapUrl !== -1) {
+                        data = data.substring(0, indexOfSourceMapUrl + 21) + cleanProjectUrl(data.substring(indexOfSourceMapUrl + 21));
+                    }
+                }
+                else if (Harness.Compiler.isJSMap(fileName)) {
+                    // Make sure sources list is cleaned
+                    const sourceMapData = JSON.parse(data);
+                    for (let i = 0; i < sourceMapData.sources.length; i++) {
+                        sourceMapData.sources[i] = cleanProjectUrl(sourceMapData.sources[i]);
+                    }
+                    sourceMapData.sourceRoot = cleanProjectUrl(sourceMapData.sourceRoot);
+                    data = JSON.stringify(sourceMapData);
+                }
+
+                const outputFilePath = getProjectOutputFolder(diskRelativeName, moduleKind);
+                // Actual writing of file as in tc.ts
+                function ensureDirectoryStructure(directoryname: string) {
+                    if (directoryname) {
+                        if (!Harness.IO.directoryExists(directoryname)) {
+                            ensureDirectoryStructure(ts.getDirectoryPath(directoryname));
+                            Harness.IO.createDirectory(directoryname);
+                        }
+                    }
+                }
+                ensureDirectoryStructure(ts.getDirectoryPath(ts.normalizePath(outputFilePath)));
+                Harness.IO.writeFile(outputFilePath, data);
+
+                outputFiles.push({ emittedFileName: fileName, code: data, fileName: diskRelativeName, writeByteOrderMark: writeByteOrderMark });
+            }
+        }
+
+        function compileCompileDTsFiles(compilerResult: BatchCompileProjectTestCaseResult) {
+            const allInputFiles: { emittedFileName: string; code: string; }[] = [];
+            if (!compilerResult.program) {
+                return;
+            }
+            const compilerOptions = compilerResult.program.getCompilerOptions();
+
+            ts.forEach(compilerResult.program.getSourceFiles(), sourceFile => {
+                if (ts.isDeclarationFile(sourceFile)) {
+                    allInputFiles.unshift({ emittedFileName: sourceFile.fileName, code: sourceFile.text });
+                }
+                else if (!(compilerOptions.outFile || compilerOptions.out)) {
+                    let emitOutputFilePathWithoutExtension: string = undefined;
+                    if (compilerOptions.outDir) {
+                        let sourceFilePath = ts.getNormalizedAbsolutePath(sourceFile.fileName, compilerResult.program.getCurrentDirectory());
+                        sourceFilePath = sourceFilePath.replace(compilerResult.program.getCommonSourceDirectory(), "");
+                        emitOutputFilePathWithoutExtension = ts.removeFileExtension(ts.combinePaths(compilerOptions.outDir, sourceFilePath));
+                    }
+                    else {
+                        emitOutputFilePathWithoutExtension = ts.removeFileExtension(sourceFile.fileName);
+                    }
+
+                    const outputDtsFileName = emitOutputFilePathWithoutExtension + ".d.ts";
+                    const file = findOutputDtsFile(outputDtsFileName);
+                    if (file) {
+                        allInputFiles.unshift(file);
+                    }
+                }
+                else {
+                    const outputDtsFileName = ts.removeFileExtension(compilerOptions.outFile || compilerOptions.out) + ".d.ts";
+                    const outputDtsFile = findOutputDtsFile(outputDtsFileName);
+                    if (!ts.contains(allInputFiles, outputDtsFile)) {
+                        allInputFiles.unshift(outputDtsFile);
+                    }
+                }
+            });
+
+            // Dont allow config files since we are compiling existing source options
+            return compileProjectFiles(compilerResult.moduleKind, getInputFiles, getSourceFileText, writeFile, compilerResult.compilerOptions);
+
+            function findOutputDtsFile(fileName: string) {
+                return ts.forEach(compilerResult.outputFiles, outputFile => outputFile.emittedFileName === fileName ? outputFile : undefined);
+            }
+            function getInputFiles() {
+                return ts.map(allInputFiles, outputFile => outputFile.emittedFileName);
+            }
+            function getSourceFileText(fileName: string): string {
+                for (const inputFile of allInputFiles) {
+                    const isMatchingFile = ts.isRootedDiskPath(fileName)
+                        ? ts.getNormalizedAbsolutePath(inputFile.emittedFileName, getCurrentDirectory()) === fileName
+                        : inputFile.emittedFileName === fileName;
+
+                    if (isMatchingFile) {
+                        return inputFile.code;
+                    }
+                }
+                return undefined;
+            }
+
+            function writeFile(fileName: string, data: string, writeByteOrderMark: boolean) {
+            }
+        }
+
+        function getErrorsBaseline(compilerResult: CompileProjectFilesResult) {
+            const inputFiles = compilerResult.program ? ts.map(ts.filter(compilerResult.program.getSourceFiles(),
+                sourceFile => !Harness.isDefaultLibraryFile(sourceFile.fileName)),
+                sourceFile => {
+                    return {
+                        unitName: ts.isRootedDiskPath(sourceFile.fileName) ?
+                            RunnerBase.removeFullPaths(sourceFile.fileName) :
+                            sourceFile.fileName,
+                        content: sourceFile.text
+                    };
+                }) : [];
+
+            return Harness.Compiler.getErrorBaseline(inputFiles, compilerResult.errors);
+        }
+
+        const name = "Compiling project for " + testCase.scenario + ": testcase " + testCaseFileName;
+
+        describe("Projects tests", () => {
+            describe(name, () => {
+                function verifyCompilerResults(moduleKind: ts.ModuleKind) {
+                    let compilerResult: BatchCompileProjectTestCaseResult;
+
+                    function getCompilerResolutionInfo() {
+                        const resolutionInfo: ProjectRunnerTestCaseResolutionInfo & ts.CompilerOptions = JSON.parse(JSON.stringify(testCase));
+                        resolutionInfo.resolvedInputFiles = ts.map(compilerResult.program.getSourceFiles(), inputFile => {
+                            return ts.convertToRelativePath(inputFile.fileName, getCurrentDirectory(), path => Harness.Compiler.getCanonicalFileName(path));
+                        });
+                        resolutionInfo.emittedFiles = ts.map(compilerResult.outputFiles, outputFile => {
+                            return ts.convertToRelativePath(outputFile.emittedFileName, getCurrentDirectory(), path => Harness.Compiler.getCanonicalFileName(path));
+                        });
+                        return resolutionInfo;
+                    }
+
+                    it(name + ": " + moduleNameToString(moduleKind), () => {
+                        // Compile using node
+                        compilerResult = batchCompilerProjectTestCase(moduleKind);
+                    });
+
+                    it("Resolution information of (" + moduleNameToString(moduleKind) + "): " + testCaseFileName, () => {
+                        Harness.Baseline.runBaseline(getBaselineFolder(compilerResult.moduleKind) + testCaseJustName + ".json", () => {
+                            return JSON.stringify(getCompilerResolutionInfo(), undefined, "    ");
+                        });
+                    });
+
+
+                    it("Errors for (" + moduleNameToString(moduleKind) + "): " + testCaseFileName, () => {
+                        if (compilerResult.errors.length) {
+                            Harness.Baseline.runBaseline(getBaselineFolder(compilerResult.moduleKind) + testCaseJustName + ".errors.txt", () => {
+                                return getErrorsBaseline(compilerResult);
+                            });
+                        }
+                    });
+
+                    it("Baseline of emitted result (" + moduleNameToString(moduleKind) + "): " + testCaseFileName, () => {
+                        if (testCase.baselineCheck) {
+                            const errs: Error[] = [];
+                            ts.forEach(compilerResult.outputFiles, outputFile => {
+                                // There may be multiple files with different baselines. Run all and report at the end, else
+                                // it stops copying the remaining emitted files from 'local/projectOutput' to 'local/project'.
+                                try {
+                                    Harness.Baseline.runBaseline(getBaselineFolder(compilerResult.moduleKind) + outputFile.fileName, () => {
+                                        try {
+                                            return Harness.IO.readFile(getProjectOutputFolder(outputFile.fileName, compilerResult.moduleKind));
+                                        }
+                                        catch (e) {
+                                            return undefined;
+                                        }
+                                    });
+                                }
+                                catch (e) {
+                                    errs.push(e);
+                                }
+                            });
+                            if (errs.length) {
+                                throw Error(errs.join("\n     "));
+                            }
+                        }
+                    });
+
+                    // it("SourceMapRecord for (" + moduleNameToString(moduleKind) + "): " + testCaseFileName, () => {
+                    //     if (compilerResult.sourceMapData) {
+                    //         Harness.Baseline.runBaseline(getBaselineFolder(compilerResult.moduleKind) + testCaseJustName + ".sourcemap.txt", () => {
+                    //             return Harness.SourceMapRecorder.getSourceMapRecord(compilerResult.sourceMapData, compilerResult.program,
+                    //                 ts.filter(compilerResult.outputFiles, outputFile => Harness.Compiler.isJS(outputFile.emittedFileName)));
+                    //         });
+                    //     }
+                    // });
+
+                    // Verify that all the generated .d.ts files compile
+                    it("Errors in generated Dts files for (" + moduleNameToString(moduleKind) + "): " + testCaseFileName, () => {
+                        if (!compilerResult.errors.length && testCase.declaration) {
+                            const dTsCompileResult = compileCompileDTsFiles(compilerResult);
+                            if (dTsCompileResult && dTsCompileResult.errors.length) {
+                                Harness.Baseline.runBaseline(getBaselineFolder(compilerResult.moduleKind) + testCaseJustName + ".dts.errors.txt", () => {
+                                    return getErrorsBaseline(dTsCompileResult);
+                                });
+                            }
+                        }
+                    });
+                    after(() => {
+                        compilerResult = undefined;
+                    });
+                }
+
+                verifyCompilerResults(ts.ModuleKind.CommonJS);
+                verifyCompilerResults(ts.ModuleKind.AMD);
+
+                after(() => {
+                    // Mocha holds onto the closure environment of the describe callback even after the test is done.
+                    // Therefore we have to clean out large objects after the test is done.
+                    testCase = undefined;
+                    testFileText = undefined;
+                    testCaseJustName = undefined;
+                });
+            });
+        });
+    }
+}