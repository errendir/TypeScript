--- conflicted
+++ resolved
@@ -1,3057 +1,3053 @@
-/// <reference path="checker.ts" />
-/// <reference path="transformer.ts" />
-/// <reference path="declarationEmitter.ts" />
-/// <reference path="sourcemap.ts" />
-/// <reference path="comments.ts" />
-
-namespace ts {
-    const delimiters = createDelimiterMap();
-    const brackets = createBracketsMap();
-
-    /*@internal*/
-    // targetSourceFile is when users only want one file in entire project to be emitted. This is used in compileOnSave feature
-    export function emitFiles(resolver: EmitResolver, host: EmitHost, targetSourceFile: SourceFile, emitOnlyDtsFiles?: boolean, transformers?: TransformerFactory<SourceFile>[]): EmitResult {
-        const compilerOptions = host.getCompilerOptions();
-        const moduleKind = getEmitModuleKind(compilerOptions);
-        const sourceMapDataList: SourceMapData[] = compilerOptions.sourceMap || compilerOptions.inlineSourceMap ? [] : undefined;
-        const emittedFilesList: string[] = compilerOptions.listEmittedFiles ? [] : undefined;
-        const emitterDiagnostics = createDiagnosticCollection();
-        const newLine = host.getNewLine();
-        const writer = createTextWriter(newLine);
-        const sourceMap = createSourceMapWriter(host, writer);
-
-        let currentSourceFile: SourceFile;
-        let bundledHelpers: Map<boolean>;
-        let isOwnFileEmit: boolean;
-        let emitSkipped = false;
-
-        const sourceFiles = getSourceFilesToEmit(host, targetSourceFile);
-
-        // Transform the source files
-        const transform = transformNodes(resolver, host, compilerOptions, sourceFiles, transformers, /*allowDtsFiles*/ false);
-
-        // Create a printer to print the nodes
-        const printer = createPrinter(compilerOptions, {
-            // resolver hooks
-            hasGlobalName: resolver.hasGlobalName,
-
-            // transform hooks
-            onEmitNode: transform.emitNodeWithNotification,
-            substituteNode: transform.substituteNode,
-
-            // sourcemap hooks
-            onEmitSourceMapOfNode: sourceMap.emitNodeWithSourceMap,
-            onEmitSourceMapOfToken: sourceMap.emitTokenWithSourceMap,
-            onEmitSourceMapOfPosition: sourceMap.emitPos,
-
-            // emitter hooks
-            onEmitHelpers: emitHelpers,
-            onSetSourceFile: setSourceFile,
-        });
-
-        // Emit each output file
-        performance.mark("beforePrint");
-        forEachEmittedFile(host, emitSourceFileOrBundle, transform.transformed, emitOnlyDtsFiles);
-        performance.measure("printTime", "beforePrint");
-
-        // Clean up emit nodes on parse tree
-        transform.dispose();
-
-        return {
-            emitSkipped,
-            diagnostics: emitterDiagnostics.getDiagnostics(),
-            emittedFiles: emittedFilesList,
-            sourceMaps: sourceMapDataList
-        };
-
-        function emitSourceFileOrBundle({ jsFilePath, sourceMapFilePath, declarationFilePath }: EmitFileNames, sourceFileOrBundle: SourceFile | Bundle) {
-            // Make sure not to write js file and source map file if any of them cannot be written
-            if (!host.isEmitBlocked(jsFilePath) && !compilerOptions.noEmit) {
-                if (!emitOnlyDtsFiles) {
-                    printSourceFileOrBundle(jsFilePath, sourceMapFilePath, sourceFileOrBundle);
-                }
-            }
-            else {
-                emitSkipped = true;
-            }
-
-            if (declarationFilePath) {
-                emitSkipped = writeDeclarationFile(declarationFilePath, getOriginalSourceFileOrBundle(sourceFileOrBundle), host, resolver, emitterDiagnostics, emitOnlyDtsFiles) || emitSkipped;
-            }
-
-            if (!emitSkipped && emittedFilesList) {
-                if (!emitOnlyDtsFiles) {
-                    emittedFilesList.push(jsFilePath);
-                }
-                if (sourceMapFilePath) {
-                    emittedFilesList.push(sourceMapFilePath);
-                }
-                if (declarationFilePath) {
-                    emittedFilesList.push(declarationFilePath);
-                }
-            }
-        }
-
-        function printSourceFileOrBundle(jsFilePath: string, sourceMapFilePath: string, sourceFileOrBundle: SourceFile | Bundle) {
-            const bundle = sourceFileOrBundle.kind === SyntaxKind.Bundle ? sourceFileOrBundle : undefined;
-            const sourceFile = sourceFileOrBundle.kind === SyntaxKind.SourceFile ? sourceFileOrBundle : undefined;
-            const sourceFiles = bundle ? bundle.sourceFiles : [sourceFile];
-            sourceMap.initialize(jsFilePath, sourceMapFilePath, sourceFileOrBundle);
-
-            if (bundle) {
-                bundledHelpers = createMap<boolean>();
-                isOwnFileEmit = false;
-                printer.writeBundle(bundle, writer);
-            }
-            else {
-                isOwnFileEmit = true;
-                printer.writeFile(sourceFile, writer);
-            }
-
-            writer.writeLine();
-
-            const sourceMappingURL = sourceMap.getSourceMappingURL();
-            if (sourceMappingURL) {
-                writer.write(`//# ${"sourceMappingURL"}=${sourceMappingURL}`); // Sometimes tools can sometimes see this line as a source mapping url comment
-            }
-
-            // Write the source map
-            if (compilerOptions.sourceMap && !compilerOptions.inlineSourceMap) {
-                writeFile(host, emitterDiagnostics, sourceMapFilePath, sourceMap.getText(), /*writeByteOrderMark*/ false, sourceFiles);
-            }
-
-            // Record source map data for the test harness.
-            if (sourceMapDataList) {
-                sourceMapDataList.push(sourceMap.getSourceMapData());
-            }
-
-            // Write the output file
-            writeFile(host, emitterDiagnostics, jsFilePath, writer.getText(), compilerOptions.emitBOM, sourceFiles);
-
-            // Reset state
-            sourceMap.reset();
-            writer.reset();
-
-            currentSourceFile = undefined;
-            bundledHelpers = undefined;
-            isOwnFileEmit = false;
-        }
-
-        function setSourceFile(node: SourceFile) {
-            currentSourceFile = node;
-            sourceMap.setSourceFile(node);
-        }
-
-        function emitHelpers(node: Node, writeLines: (text: string) => void) {
-            let helpersEmitted = false;
-            const bundle = node.kind === SyntaxKind.Bundle ? <Bundle>node : undefined;
-            if (bundle && moduleKind === ModuleKind.None) {
-                return;
-            }
-
-            const numNodes = bundle ? bundle.sourceFiles.length : 1;
-            for (let i = 0; i < numNodes; i++) {
-                const currentNode = bundle ? bundle.sourceFiles[i] : node;
-                const sourceFile = isSourceFile(currentNode) ? currentNode : currentSourceFile;
-                const shouldSkip = compilerOptions.noEmitHelpers || getExternalHelpersModuleName(sourceFile) !== undefined;
-                const shouldBundle = isSourceFile(currentNode) && !isOwnFileEmit;
-                const helpers = getEmitHelpers(currentNode);
-                if (helpers) {
-                    for (const helper of stableSort(helpers, compareEmitHelpers)) {
-                        if (!helper.scoped) {
-                            // Skip the helper if it can be skipped and the noEmitHelpers compiler
-                            // option is set, or if it can be imported and the importHelpers compiler
-                            // option is set.
-                            if (shouldSkip) continue;
-
-                            // Skip the helper if it can be bundled but hasn't already been emitted and we
-                            // are emitting a bundled module.
-                            if (shouldBundle) {
-                                if (bundledHelpers.get(helper.name)) {
-                                    continue;
-                                }
-
-                                bundledHelpers.set(helper.name, true);
-                            }
-                        }
-                        else if (bundle) {
-                            // Skip the helper if it is scoped and we are emitting bundled helpers
-                            continue;
-                        }
-
-                        writeLines(helper.text);
-                        helpersEmitted = true;
-                    }
-                }
-            }
-
-            return helpersEmitted;
-        }
-    }
-
-    export function createPrinter(printerOptions: PrinterOptions = {}, handlers: PrintHandlers = {}): Printer {
-        const {
-            hasGlobalName,
-            onEmitSourceMapOfNode,
-            onEmitSourceMapOfToken,
-            onEmitSourceMapOfPosition,
-            onEmitNode,
-            onEmitHelpers,
-            onSetSourceFile,
-            substituteNode,
-            onBeforeEmitNodeArray,
-            onAfterEmitNodeArray,
-            onBeforeEmitToken,
-            onAfterEmitToken
-        } = handlers;
-
-        const newLine = getNewLineCharacter(printerOptions);
-        const comments = createCommentWriter(printerOptions, onEmitSourceMapOfPosition);
-        const {
-            emitNodeWithComments,
-            emitBodyWithDetachedComments,
-            emitTrailingCommentsOfPosition,
-            emitLeadingCommentsOfPosition,
-        } = comments;
-
-        let currentSourceFile: SourceFile | undefined;
-        let nodeIdToGeneratedName: string[]; // Map of generated names for specific nodes.
-        let autoGeneratedIdToGeneratedName: string[]; // Map of generated names for temp and loop variables.
-        let generatedNames: Map<string>; // Set of names generated by the NameGenerator.
-        let tempFlagsStack: TempFlags[]; // Stack of enclosing name generation scopes.
-        let tempFlags: TempFlags; // TempFlags for the current name generation scope.
-        let writer: EmitTextWriter;
-        let ownWriter: EmitTextWriter;
-
-        reset();
-        return {
-            // public API
-            printNode,
-            printFile,
-            printBundle,
-
-            // internal API
-            writeNode,
-            writeFile,
-            writeBundle
-        };
-
-        function printNode(hint: EmitHint, node: Node, sourceFile: SourceFile): string {
-            switch (hint) {
-                case EmitHint.SourceFile:
-                    Debug.assert(isSourceFile(node), "Expected a SourceFile node.");
-                    break;
-                case EmitHint.IdentifierName:
-                    Debug.assert(isIdentifier(node), "Expected an Identifier node.");
-                    break;
-                case EmitHint.Expression:
-                    Debug.assert(isExpression(node), "Expected an Expression node.");
-                    break;
-            }
-            switch (node.kind) {
-                case SyntaxKind.SourceFile: return printFile(<SourceFile>node);
-                case SyntaxKind.Bundle: return printBundle(<Bundle>node);
-            }
-            writeNode(hint, node, sourceFile, beginPrint());
-            return endPrint();
-        }
-
-        function printBundle(bundle: Bundle): string {
-            writeBundle(bundle, beginPrint());
-            return endPrint();
-        }
-
-        function printFile(sourceFile: SourceFile): string {
-            writeFile(sourceFile, beginPrint());
-            return endPrint();
-        }
-
-        /**
-         * If `sourceFile` is `undefined`, `node` must be a synthesized `TypeNode`.
-         */
-        function writeNode(hint: EmitHint, node: TypeNode, sourceFile: undefined, output: EmitTextWriter): void;
-        function writeNode(hint: EmitHint, node: Node, sourceFile: SourceFile, output: EmitTextWriter): void;
-        function writeNode(hint: EmitHint, node: Node, sourceFile: SourceFile | undefined, output: EmitTextWriter) {
-            const previousWriter = writer;
-            setWriter(output);
-            print(hint, node, sourceFile);
-            reset();
-            writer = previousWriter;
-        }
-
-        function writeBundle(bundle: Bundle, output: EmitTextWriter) {
-            const previousWriter = writer;
-            setWriter(output);
-            emitShebangIfNeeded(bundle);
-            emitPrologueDirectivesIfNeeded(bundle);
-            emitHelpersIndirect(bundle);
-            for (const sourceFile of bundle.sourceFiles) {
-                print(EmitHint.SourceFile, sourceFile, sourceFile);
-            }
-            reset();
-            writer = previousWriter;
-        }
-
-        function writeFile(sourceFile: SourceFile, output: EmitTextWriter) {
-            const previousWriter = writer;
-            setWriter(output);
-            emitShebangIfNeeded(sourceFile);
-            emitPrologueDirectivesIfNeeded(sourceFile);
-            print(EmitHint.SourceFile, sourceFile, sourceFile);
-            reset();
-            writer = previousWriter;
-        }
-
-        function beginPrint() {
-            return ownWriter || (ownWriter = createTextWriter(newLine));
-        }
-
-        function endPrint() {
-            const text = ownWriter.getText();
-            ownWriter.reset();
-            return text;
-        }
-
-        function print(hint: EmitHint, node: Node, sourceFile: SourceFile | undefined) {
-            if (sourceFile) {
-                setSourceFile(sourceFile);
-            }
-            pipelineEmitWithNotification(hint, node);
-        }
-
-        function setSourceFile(sourceFile: SourceFile) {
-            currentSourceFile = sourceFile;
-            comments.setSourceFile(sourceFile);
-            if (onSetSourceFile) {
-                onSetSourceFile(sourceFile);
-            }
-        }
-
-        function setWriter(output: EmitTextWriter | undefined) {
-            writer = output;
-            comments.setWriter(output);
-        }
-
-        function reset() {
-            nodeIdToGeneratedName = [];
-            autoGeneratedIdToGeneratedName = [];
-            generatedNames = createMap<string>();
-            tempFlagsStack = [];
-            tempFlags = TempFlags.Auto;
-            comments.reset();
-            setWriter(/*output*/ undefined);
-        }
-
-        function emit(node: Node) {
-            pipelineEmitWithNotification(EmitHint.Unspecified, node);
-        }
-
-        function emitIdentifierName(node: Identifier) {
-            pipelineEmitWithNotification(EmitHint.IdentifierName, node);
-        }
-
-        function emitExpression(node: Expression) {
-            pipelineEmitWithNotification(EmitHint.Expression, node);
-        }
-
-        function pipelineEmitWithNotification(hint: EmitHint, node: Node) {
-            if (onEmitNode) {
-                onEmitNode(hint, node, pipelineEmitWithComments);
-            }
-            else {
-                pipelineEmitWithComments(hint, node);
-            }
-        }
-
-        function pipelineEmitWithComments(hint: EmitHint, node: Node) {
-            node = trySubstituteNode(hint, node);
-            if (emitNodeWithComments && hint !== EmitHint.SourceFile) {
-                emitNodeWithComments(hint, node, pipelineEmitWithSourceMap);
-            }
-            else {
-                pipelineEmitWithSourceMap(hint, node);
-            }
-        }
-
-        function pipelineEmitWithSourceMap(hint: EmitHint, node: Node) {
-            if (onEmitSourceMapOfNode && hint !== EmitHint.SourceFile && hint !== EmitHint.IdentifierName) {
-                onEmitSourceMapOfNode(hint, node, pipelineEmitWithHint);
-            }
-            else {
-                pipelineEmitWithHint(hint, node);
-            }
-        }
-
-        function pipelineEmitWithHint(hint: EmitHint, node: Node): void {
-            switch (hint) {
-                case EmitHint.SourceFile: return pipelineEmitSourceFile(node);
-                case EmitHint.IdentifierName: return pipelineEmitIdentifierName(node);
-                case EmitHint.Expression: return pipelineEmitExpression(node);
-                case EmitHint.Unspecified: return pipelineEmitUnspecified(node);
-            }
-        }
-
-        function pipelineEmitSourceFile(node: Node): void {
-            Debug.assertNode(node, isSourceFile);
-            emitSourceFile(<SourceFile>node);
-        }
-
-        function pipelineEmitIdentifierName(node: Node): void {
-            Debug.assertNode(node, isIdentifier);
-            emitIdentifier(<Identifier>node);
-        }
-
-        function pipelineEmitUnspecified(node: Node): void {
-            const kind = node.kind;
-
-            // Reserved words
-            // Strict mode reserved words
-            // Contextual keywords
-            if (isKeyword(kind)) {
-                writeTokenNode(node);
-                return;
-            }
-
-            switch (kind) {
-                // Pseudo-literals
-                case SyntaxKind.TemplateHead:
-                case SyntaxKind.TemplateMiddle:
-                case SyntaxKind.TemplateTail:
-                    return emitLiteral(<LiteralExpression>node);
-
-                // Identifiers
-                case SyntaxKind.Identifier:
-                    return emitIdentifier(<Identifier>node);
-
-                // Parse tree nodes
-
-                // Names
-                case SyntaxKind.QualifiedName:
-                    return emitQualifiedName(<QualifiedName>node);
-                case SyntaxKind.ComputedPropertyName:
-                    return emitComputedPropertyName(<ComputedPropertyName>node);
-
-                // Signature elements
-                case SyntaxKind.TypeParameter:
-                    return emitTypeParameter(<TypeParameterDeclaration>node);
-                case SyntaxKind.Parameter:
-                    return emitParameter(<ParameterDeclaration>node);
-                case SyntaxKind.Decorator:
-                    return emitDecorator(<Decorator>node);
-
-                // Type members
-                case SyntaxKind.PropertySignature:
-                    return emitPropertySignature(<PropertySignature>node);
-                case SyntaxKind.PropertyDeclaration:
-                    return emitPropertyDeclaration(<PropertyDeclaration>node);
-                case SyntaxKind.MethodSignature:
-                    return emitMethodSignature(<MethodSignature>node);
-                case SyntaxKind.MethodDeclaration:
-                    return emitMethodDeclaration(<MethodDeclaration>node);
-                case SyntaxKind.Constructor:
-                    return emitConstructor(<ConstructorDeclaration>node);
-                case SyntaxKind.GetAccessor:
-                case SyntaxKind.SetAccessor:
-                    return emitAccessorDeclaration(<AccessorDeclaration>node);
-                case SyntaxKind.CallSignature:
-                    return emitCallSignature(<CallSignatureDeclaration>node);
-                case SyntaxKind.ConstructSignature:
-                    return emitConstructSignature(<ConstructSignatureDeclaration>node);
-                case SyntaxKind.IndexSignature:
-                    return emitIndexSignature(<IndexSignatureDeclaration>node);
-
-                // Types
-                case SyntaxKind.TypePredicate:
-                    return emitTypePredicate(<TypePredicateNode>node);
-                case SyntaxKind.TypeReference:
-                    return emitTypeReference(<TypeReferenceNode>node);
-                case SyntaxKind.FunctionType:
-                    return emitFunctionType(<FunctionTypeNode>node);
-                case SyntaxKind.ConstructorType:
-                    return emitConstructorType(<ConstructorTypeNode>node);
-                case SyntaxKind.TypeQuery:
-                    return emitTypeQuery(<TypeQueryNode>node);
-                case SyntaxKind.TypeLiteral:
-                    return emitTypeLiteral(<TypeLiteralNode>node);
-                case SyntaxKind.ArrayType:
-                    return emitArrayType(<ArrayTypeNode>node);
-                case SyntaxKind.TupleType:
-                    return emitTupleType(<TupleTypeNode>node);
-                case SyntaxKind.UnionType:
-                    return emitUnionType(<UnionTypeNode>node);
-                case SyntaxKind.IntersectionType:
-                    return emitIntersectionType(<IntersectionTypeNode>node);
-                case SyntaxKind.ParenthesizedType:
-                    return emitParenthesizedType(<ParenthesizedTypeNode>node);
-                case SyntaxKind.ExpressionWithTypeArguments:
-                    return emitExpressionWithTypeArguments(<ExpressionWithTypeArguments>node);
-                case SyntaxKind.ThisType:
-                    return emitThisType();
-                case SyntaxKind.TypeOperator:
-                    return emitTypeOperator(<TypeOperatorNode>node);
-                case SyntaxKind.IndexedAccessType:
-                    return emitIndexedAccessType(<IndexedAccessTypeNode>node);
-                case SyntaxKind.MappedType:
-                    return emitMappedType(<MappedTypeNode>node);
-                case SyntaxKind.LiteralType:
-                    return emitLiteralType(<LiteralTypeNode>node);
-
-                // Binding patterns
-                case SyntaxKind.ObjectBindingPattern:
-                    return emitObjectBindingPattern(<ObjectBindingPattern>node);
-                case SyntaxKind.ArrayBindingPattern:
-                    return emitArrayBindingPattern(<ArrayBindingPattern>node);
-                case SyntaxKind.BindingElement:
-                    return emitBindingElement(<BindingElement>node);
-
-                // Misc
-                case SyntaxKind.TemplateSpan:
-                    return emitTemplateSpan(<TemplateSpan>node);
-                case SyntaxKind.SemicolonClassElement:
-                    return emitSemicolonClassElement();
-
-                // Statements
-                case SyntaxKind.Block:
-                    return emitBlock(<Block>node);
-                case SyntaxKind.VariableStatement:
-                    return emitVariableStatement(<VariableStatement>node);
-                case SyntaxKind.EmptyStatement:
-                    return emitEmptyStatement();
-                case SyntaxKind.ExpressionStatement:
-                    return emitExpressionStatement(<ExpressionStatement>node);
-                case SyntaxKind.IfStatement:
-                    return emitIfStatement(<IfStatement>node);
-                case SyntaxKind.DoStatement:
-                    return emitDoStatement(<DoStatement>node);
-                case SyntaxKind.WhileStatement:
-                    return emitWhileStatement(<WhileStatement>node);
-                case SyntaxKind.ForStatement:
-                    return emitForStatement(<ForStatement>node);
-                case SyntaxKind.ForInStatement:
-                    return emitForInStatement(<ForInStatement>node);
-                case SyntaxKind.ForOfStatement:
-                    return emitForOfStatement(<ForOfStatement>node);
-                case SyntaxKind.ContinueStatement:
-                    return emitContinueStatement(<ContinueStatement>node);
-                case SyntaxKind.BreakStatement:
-                    return emitBreakStatement(<BreakStatement>node);
-                case SyntaxKind.ReturnStatement:
-                    return emitReturnStatement(<ReturnStatement>node);
-                case SyntaxKind.WithStatement:
-                    return emitWithStatement(<WithStatement>node);
-                case SyntaxKind.SwitchStatement:
-                    return emitSwitchStatement(<SwitchStatement>node);
-                case SyntaxKind.LabeledStatement:
-                    return emitLabeledStatement(<LabeledStatement>node);
-                case SyntaxKind.ThrowStatement:
-                    return emitThrowStatement(<ThrowStatement>node);
-                case SyntaxKind.TryStatement:
-                    return emitTryStatement(<TryStatement>node);
-                case SyntaxKind.DebuggerStatement:
-                    return emitDebuggerStatement(<DebuggerStatement>node);
-
-                // Declarations
-                case SyntaxKind.VariableDeclaration:
-                    return emitVariableDeclaration(<VariableDeclaration>node);
-                case SyntaxKind.VariableDeclarationList:
-                    return emitVariableDeclarationList(<VariableDeclarationList>node);
-                case SyntaxKind.FunctionDeclaration:
-                    return emitFunctionDeclaration(<FunctionDeclaration>node);
-                case SyntaxKind.ClassDeclaration:
-                    return emitClassDeclaration(<ClassDeclaration>node);
-                case SyntaxKind.InterfaceDeclaration:
-                    return emitInterfaceDeclaration(<InterfaceDeclaration>node);
-                case SyntaxKind.TypeAliasDeclaration:
-                    return emitTypeAliasDeclaration(<TypeAliasDeclaration>node);
-                case SyntaxKind.EnumDeclaration:
-                    return emitEnumDeclaration(<EnumDeclaration>node);
-                case SyntaxKind.ModuleDeclaration:
-                    return emitModuleDeclaration(<ModuleDeclaration>node);
-                case SyntaxKind.ModuleBlock:
-                    return emitModuleBlock(<ModuleBlock>node);
-                case SyntaxKind.CaseBlock:
-                    return emitCaseBlock(<CaseBlock>node);
-                case SyntaxKind.NamespaceExportDeclaration:
-                    return emitNamespaceExportDeclaration(<NamespaceExportDeclaration>node);
-                case SyntaxKind.ImportEqualsDeclaration:
-                    return emitImportEqualsDeclaration(<ImportEqualsDeclaration>node);
-                case SyntaxKind.ImportDeclaration:
-                    return emitImportDeclaration(<ImportDeclaration>node);
-                case SyntaxKind.ImportClause:
-                    return emitImportClause(<ImportClause>node);
-                case SyntaxKind.NamespaceImport:
-                    return emitNamespaceImport(<NamespaceImport>node);
-                case SyntaxKind.NamedImports:
-                    return emitNamedImports(<NamedImports>node);
-                case SyntaxKind.ImportSpecifier:
-                    return emitImportSpecifier(<ImportSpecifier>node);
-                case SyntaxKind.ExportAssignment:
-                    return emitExportAssignment(<ExportAssignment>node);
-                case SyntaxKind.ExportDeclaration:
-                    return emitExportDeclaration(<ExportDeclaration>node);
-                case SyntaxKind.NamedExports:
-                    return emitNamedExports(<NamedExports>node);
-                case SyntaxKind.ExportSpecifier:
-                    return emitExportSpecifier(<ExportSpecifier>node);
-                case SyntaxKind.MissingDeclaration:
-                    return;
-
-                // Module references
-                case SyntaxKind.ExternalModuleReference:
-                    return emitExternalModuleReference(<ExternalModuleReference>node);
-
-                // JSX (non-expression)
-                case SyntaxKind.JsxText:
-                    return emitJsxText(<JsxText>node);
-                case SyntaxKind.JsxOpeningElement:
-                    return emitJsxOpeningElement(<JsxOpeningElement>node);
-                case SyntaxKind.JsxClosingElement:
-                    return emitJsxClosingElement(<JsxClosingElement>node);
-                case SyntaxKind.JsxAttribute:
-                    return emitJsxAttribute(<JsxAttribute>node);
-                case SyntaxKind.JsxAttributes:
-                    return emitJsxAttributes(<JsxAttributes>node);
-                case SyntaxKind.JsxSpreadAttribute:
-                    return emitJsxSpreadAttribute(<JsxSpreadAttribute>node);
-                case SyntaxKind.JsxExpression:
-                    return emitJsxExpression(<JsxExpression>node);
-
-                // Clauses
-                case SyntaxKind.CaseClause:
-                    return emitCaseClause(<CaseClause>node);
-                case SyntaxKind.DefaultClause:
-                    return emitDefaultClause(<DefaultClause>node);
-                case SyntaxKind.HeritageClause:
-                    return emitHeritageClause(<HeritageClause>node);
-                case SyntaxKind.CatchClause:
-                    return emitCatchClause(<CatchClause>node);
-
-                // Property assignments
-                case SyntaxKind.PropertyAssignment:
-                    return emitPropertyAssignment(<PropertyAssignment>node);
-                case SyntaxKind.ShorthandPropertyAssignment:
-                    return emitShorthandPropertyAssignment(<ShorthandPropertyAssignment>node);
-                case SyntaxKind.SpreadAssignment:
-                    return emitSpreadAssignment(node as SpreadAssignment);
-
-                // Enum
-                case SyntaxKind.EnumMember:
-                    return emitEnumMember(<EnumMember>node);
-
-                // JSDoc nodes (ignored)
-                // Transformation nodes (ignored)
-            }
-
-            // If the node is an expression, try to emit it as an expression with
-            // substitution.
-            if (isExpression(node)) {
-                return pipelineEmitExpression(trySubstituteNode(EmitHint.Expression, node));
-            }
-
-            if (isToken(node)) {
-                writeTokenNode(node);
-                return;
-            }
-        }
-
-        function pipelineEmitExpression(node: Node): void {
-            const kind = node.kind;
-            switch (kind) {
-                // Literals
-                case SyntaxKind.NumericLiteral:
-                    return emitNumericLiteral(<NumericLiteral>node);
-
-                case SyntaxKind.StringLiteral:
-                case SyntaxKind.RegularExpressionLiteral:
-                case SyntaxKind.NoSubstitutionTemplateLiteral:
-                    return emitLiteral(<LiteralExpression>node);
-
-                // Identifiers
-                case SyntaxKind.Identifier:
-                    return emitIdentifier(<Identifier>node);
-
-                // Reserved words
-                case SyntaxKind.FalseKeyword:
-                case SyntaxKind.NullKeyword:
-                case SyntaxKind.SuperKeyword:
-                case SyntaxKind.TrueKeyword:
-                case SyntaxKind.ThisKeyword:
-<<<<<<< HEAD
-                case SyntaxKind.ImportKeyword:
-                    writeTokenText(kind);
-=======
-                    writeTokenNode(node);
->>>>>>> 21a35b25
-                    return;
-
-                // Expressions
-                case SyntaxKind.ArrayLiteralExpression:
-                    return emitArrayLiteralExpression(<ArrayLiteralExpression>node);
-                case SyntaxKind.ObjectLiteralExpression:
-                    return emitObjectLiteralExpression(<ObjectLiteralExpression>node);
-                case SyntaxKind.PropertyAccessExpression:
-                    return emitPropertyAccessExpression(<PropertyAccessExpression>node);
-                case SyntaxKind.ElementAccessExpression:
-                    return emitElementAccessExpression(<ElementAccessExpression>node);
-                case SyntaxKind.CallExpression:
-                    return emitCallExpression(<CallExpression>node);
-                case SyntaxKind.NewExpression:
-                    return emitNewExpression(<NewExpression>node);
-                case SyntaxKind.TaggedTemplateExpression:
-                    return emitTaggedTemplateExpression(<TaggedTemplateExpression>node);
-                case SyntaxKind.TypeAssertionExpression:
-                    return emitTypeAssertionExpression(<TypeAssertion>node);
-                case SyntaxKind.ParenthesizedExpression:
-                    return emitParenthesizedExpression(<ParenthesizedExpression>node);
-                case SyntaxKind.FunctionExpression:
-                    return emitFunctionExpression(<FunctionExpression>node);
-                case SyntaxKind.ArrowFunction:
-                    return emitArrowFunction(<ArrowFunction>node);
-                case SyntaxKind.DeleteExpression:
-                    return emitDeleteExpression(<DeleteExpression>node);
-                case SyntaxKind.TypeOfExpression:
-                    return emitTypeOfExpression(<TypeOfExpression>node);
-                case SyntaxKind.VoidExpression:
-                    return emitVoidExpression(<VoidExpression>node);
-                case SyntaxKind.AwaitExpression:
-                    return emitAwaitExpression(<AwaitExpression>node);
-                case SyntaxKind.PrefixUnaryExpression:
-                    return emitPrefixUnaryExpression(<PrefixUnaryExpression>node);
-                case SyntaxKind.PostfixUnaryExpression:
-                    return emitPostfixUnaryExpression(<PostfixUnaryExpression>node);
-                case SyntaxKind.BinaryExpression:
-                    return emitBinaryExpression(<BinaryExpression>node);
-                case SyntaxKind.ConditionalExpression:
-                    return emitConditionalExpression(<ConditionalExpression>node);
-                case SyntaxKind.TemplateExpression:
-                    return emitTemplateExpression(<TemplateExpression>node);
-                case SyntaxKind.YieldExpression:
-                    return emitYieldExpression(<YieldExpression>node);
-                case SyntaxKind.SpreadElement:
-                    return emitSpreadExpression(<SpreadElement>node);
-                case SyntaxKind.ClassExpression:
-                    return emitClassExpression(<ClassExpression>node);
-                case SyntaxKind.OmittedExpression:
-                    return;
-                case SyntaxKind.AsExpression:
-                    return emitAsExpression(<AsExpression>node);
-                case SyntaxKind.NonNullExpression:
-                    return emitNonNullExpression(<NonNullExpression>node);
-                case SyntaxKind.MetaProperty:
-                    return emitMetaProperty(<MetaProperty>node);
-
-                // JSX
-                case SyntaxKind.JsxElement:
-                    return emitJsxElement(<JsxElement>node);
-                case SyntaxKind.JsxSelfClosingElement:
-                    return emitJsxSelfClosingElement(<JsxSelfClosingElement>node);
-
-                // Transformation nodes
-                case SyntaxKind.PartiallyEmittedExpression:
-                    return emitPartiallyEmittedExpression(<PartiallyEmittedExpression>node);
-
-                case SyntaxKind.CommaListExpression:
-                    return emitCommaList(<CommaListExpression>node);
-            }
-        }
-
-        function trySubstituteNode(hint: EmitHint, node: Node) {
-            return node && substituteNode && substituteNode(hint, node) || node;
-        }
-
-        function emitHelpersIndirect(node: Node) {
-            if (onEmitHelpers) {
-                onEmitHelpers(node, writeLines);
-            }
-        }
-
-        //
-        // Literals/Pseudo-literals
-        //
-
-        // SyntaxKind.NumericLiteral
-        function emitNumericLiteral(node: NumericLiteral) {
-            emitLiteral(node);
-        }
-
-        // SyntaxKind.StringLiteral
-        // SyntaxKind.RegularExpressionLiteral
-        // SyntaxKind.NoSubstitutionTemplateLiteral
-        // SyntaxKind.TemplateHead
-        // SyntaxKind.TemplateMiddle
-        // SyntaxKind.TemplateTail
-        function emitLiteral(node: LiteralLikeNode) {
-            const text = getLiteralTextOfNode(node);
-            if ((printerOptions.sourceMap || printerOptions.inlineSourceMap)
-                && (node.kind === SyntaxKind.StringLiteral || isTemplateLiteralKind(node.kind))) {
-                writer.writeLiteral(text);
-            }
-            else {
-                write(text);
-            }
-        }
-
-        //
-        // Identifiers
-        //
-
-        function emitIdentifier(node: Identifier) {
-            write(getTextOfNode(node, /*includeTrivia*/ false));
-            emitTypeArguments(node, node.typeArguments);
-        }
-
-        //
-        // Names
-        //
-
-        function emitQualifiedName(node: QualifiedName) {
-            emitEntityName(node.left);
-            write(".");
-            emit(node.right);
-        }
-
-        function emitEntityName(node: EntityName) {
-            if (node.kind === SyntaxKind.Identifier) {
-                emitExpression(<Identifier>node);
-            }
-            else {
-                emit(node);
-            }
-        }
-
-        function emitComputedPropertyName(node: ComputedPropertyName) {
-            write("[");
-            emitExpression(node.expression);
-            write("]");
-        }
-
-        //
-        // Signature elements
-        //
-
-        function emitTypeParameter(node: TypeParameterDeclaration) {
-            emit(node.name);
-            emitWithPrefix(" extends ", node.constraint);
-            emitWithPrefix(" = ", node.default);
-        }
-
-        function emitParameter(node: ParameterDeclaration) {
-            emitDecorators(node, node.decorators);
-            emitModifiers(node, node.modifiers);
-            writeIfPresent(node.dotDotDotToken, "...");
-            emit(node.name);
-            writeIfPresent(node.questionToken, "?");
-            emitWithPrefix(": ", node.type);
-            emitExpressionWithPrefix(" = ", node.initializer);
-        }
-
-        function emitDecorator(decorator: Decorator) {
-            write("@");
-            emitExpression(decorator.expression);
-        }
-
-        //
-        // Type members
-        //
-
-        function emitPropertySignature(node: PropertySignature) {
-            emitDecorators(node, node.decorators);
-            emitModifiers(node, node.modifiers);
-            emit(node.name);
-            writeIfPresent(node.questionToken, "?");
-            emitWithPrefix(": ", node.type);
-            write(";");
-        }
-
-        function emitPropertyDeclaration(node: PropertyDeclaration) {
-            emitDecorators(node, node.decorators);
-            emitModifiers(node, node.modifiers);
-            emit(node.name);
-            writeIfPresent(node.questionToken, "?");
-            emitWithPrefix(": ", node.type);
-            emitExpressionWithPrefix(" = ", node.initializer);
-            write(";");
-        }
-
-        function emitMethodSignature(node: MethodSignature) {
-            emitDecorators(node, node.decorators);
-            emitModifiers(node, node.modifiers);
-            emit(node.name);
-            writeIfPresent(node.questionToken, "?");
-            emitTypeParameters(node, node.typeParameters);
-            emitParameters(node, node.parameters);
-            emitWithPrefix(": ", node.type);
-            write(";");
-        }
-
-        function emitMethodDeclaration(node: MethodDeclaration) {
-            emitDecorators(node, node.decorators);
-            emitModifiers(node, node.modifiers);
-            writeIfPresent(node.asteriskToken, "*");
-            emit(node.name);
-            writeIfPresent(node.questionToken, "?");
-            emitSignatureAndBody(node, emitSignatureHead);
-        }
-
-        function emitConstructor(node: ConstructorDeclaration) {
-            emitModifiers(node, node.modifiers);
-            write("constructor");
-            emitSignatureAndBody(node, emitSignatureHead);
-        }
-
-        function emitAccessorDeclaration(node: AccessorDeclaration) {
-            emitDecorators(node, node.decorators);
-            emitModifiers(node, node.modifiers);
-            write(node.kind === SyntaxKind.GetAccessor ? "get " : "set ");
-            emit(node.name);
-            emitSignatureAndBody(node, emitSignatureHead);
-        }
-
-        function emitCallSignature(node: CallSignatureDeclaration) {
-            emitDecorators(node, node.decorators);
-            emitModifiers(node, node.modifiers);
-            emitTypeParameters(node, node.typeParameters);
-            emitParameters(node, node.parameters);
-            emitWithPrefix(": ", node.type);
-            write(";");
-        }
-
-        function emitConstructSignature(node: ConstructSignatureDeclaration) {
-            emitDecorators(node, node.decorators);
-            emitModifiers(node, node.modifiers);
-            write("new ");
-            emitTypeParameters(node, node.typeParameters);
-            emitParameters(node, node.parameters);
-            emitWithPrefix(": ", node.type);
-            write(";");
-        }
-
-        function emitIndexSignature(node: IndexSignatureDeclaration) {
-            emitDecorators(node, node.decorators);
-            emitModifiers(node, node.modifiers);
-            emitParametersForIndexSignature(node, node.parameters);
-            emitWithPrefix(": ", node.type);
-            write(";");
-        }
-
-        function emitSemicolonClassElement() {
-            write(";");
-        }
-
-        //
-        // Types
-        //
-
-        function emitTypePredicate(node: TypePredicateNode) {
-            emit(node.parameterName);
-            write(" is ");
-            emit(node.type);
-        }
-
-        function emitTypeReference(node: TypeReferenceNode) {
-            emit(node.typeName);
-            emitTypeArguments(node, node.typeArguments);
-        }
-
-        function emitFunctionType(node: FunctionTypeNode) {
-            emitTypeParameters(node, node.typeParameters);
-            emitParametersForArrow(node, node.parameters);
-            write(" => ");
-            emit(node.type);
-        }
-
-        function emitConstructorType(node: ConstructorTypeNode) {
-            write("new ");
-            emitTypeParameters(node, node.typeParameters);
-            emitParametersForArrow(node, node.parameters);
-            write(" => ");
-            emit(node.type);
-        }
-
-        function emitTypeQuery(node: TypeQueryNode) {
-            write("typeof ");
-            emit(node.exprName);
-        }
-
-        function emitTypeLiteral(node: TypeLiteralNode) {
-            write("{");
-            // If the literal is empty, do not add spaces between braces.
-            if (node.members.length > 0) {
-                emitList(node, node.members, getEmitFlags(node) & EmitFlags.SingleLine ? ListFormat.SingleLineTypeLiteralMembers : ListFormat.MultiLineTypeLiteralMembers);
-            }
-            write("}");
-        }
-
-        function emitArrayType(node: ArrayTypeNode) {
-            emit(node.elementType);
-            write("[]");
-        }
-
-        function emitTupleType(node: TupleTypeNode) {
-            write("[");
-            emitList(node, node.elementTypes, ListFormat.TupleTypeElements);
-            write("]");
-        }
-
-        function emitUnionType(node: UnionTypeNode) {
-            emitList(node, node.types, ListFormat.UnionTypeConstituents);
-        }
-
-        function emitIntersectionType(node: IntersectionTypeNode) {
-            emitList(node, node.types, ListFormat.IntersectionTypeConstituents);
-        }
-
-        function emitParenthesizedType(node: ParenthesizedTypeNode) {
-            write("(");
-            emit(node.type);
-            write(")");
-        }
-
-        function emitThisType() {
-            write("this");
-        }
-
-        function emitTypeOperator(node: TypeOperatorNode) {
-            writeTokenText(node.operator);
-            write(" ");
-            emit(node.type);
-        }
-
-        function emitIndexedAccessType(node: IndexedAccessTypeNode) {
-            emit(node.objectType);
-            write("[");
-            emit(node.indexType);
-            write("]");
-        }
-
-        function emitMappedType(node: MappedTypeNode) {
-            const emitFlags = getEmitFlags(node);
-            write("{");
-            if (emitFlags & EmitFlags.SingleLine) {
-                write(" ");
-            }
-            else {
-                writeLine();
-                increaseIndent();
-            }
-            writeIfPresent(node.readonlyToken, "readonly ");
-            write("[");
-            emit(node.typeParameter.name);
-            write(" in ");
-            emit(node.typeParameter.constraint);
-            write("]");
-            writeIfPresent(node.questionToken, "?");
-            write(": ");
-            emit(node.type);
-            write(";");
-            if (emitFlags & EmitFlags.SingleLine) {
-                write(" ");
-            }
-            else {
-                writeLine();
-                decreaseIndent();
-            }
-            write("}");
-        }
-
-        function emitLiteralType(node: LiteralTypeNode) {
-            emitExpression(node.literal);
-        }
-
-        //
-        // Binding patterns
-        //
-
-        function emitObjectBindingPattern(node: ObjectBindingPattern) {
-            const elements = node.elements;
-            if (elements.length === 0) {
-                write("{}");
-            }
-            else {
-                write("{");
-                emitList(node, elements, ListFormat.ObjectBindingPatternElements);
-                write("}");
-            }
-        }
-
-        function emitArrayBindingPattern(node: ArrayBindingPattern) {
-            const elements = node.elements;
-            if (elements.length === 0) {
-                write("[]");
-            }
-            else {
-                write("[");
-                emitList(node, node.elements, ListFormat.ArrayBindingPatternElements);
-                write("]");
-            }
-        }
-
-        function emitBindingElement(node: BindingElement) {
-            emitWithSuffix(node.propertyName, ": ");
-            writeIfPresent(node.dotDotDotToken, "...");
-            emit(node.name);
-            emitExpressionWithPrefix(" = ", node.initializer);
-        }
-
-        //
-        // Expressions
-        //
-
-        function emitArrayLiteralExpression(node: ArrayLiteralExpression) {
-            const elements = node.elements;
-            if (elements.length === 0) {
-                write("[]");
-            }
-            else {
-                const preferNewLine = node.multiLine ? ListFormat.PreferNewLine : ListFormat.None;
-                emitExpressionList(node, elements, ListFormat.ArrayLiteralExpressionElements | preferNewLine);
-            }
-        }
-
-        function emitObjectLiteralExpression(node: ObjectLiteralExpression) {
-            const properties = node.properties;
-            if (properties.length === 0) {
-                write("{}");
-            }
-            else {
-                const indentedFlag = getEmitFlags(node) & EmitFlags.Indented;
-                if (indentedFlag) {
-                    increaseIndent();
-                }
-
-                const preferNewLine = node.multiLine ? ListFormat.PreferNewLine : ListFormat.None;
-                const allowTrailingComma = currentSourceFile.languageVersion >= ScriptTarget.ES5 ? ListFormat.AllowTrailingComma : ListFormat.None;
-                emitList(node, properties, ListFormat.ObjectLiteralExpressionProperties | allowTrailingComma | preferNewLine);
-
-                if (indentedFlag) {
-                    decreaseIndent();
-                }
-            }
-        }
-
-        function emitPropertyAccessExpression(node: PropertyAccessExpression) {
-            let indentBeforeDot = false;
-            let indentAfterDot = false;
-            if (!(getEmitFlags(node) & EmitFlags.NoIndentation)) {
-                const dotRangeStart = node.expression.end;
-                const dotRangeEnd = skipTrivia(currentSourceFile.text, node.expression.end) + 1;
-                const dotToken = <Node>{ kind: SyntaxKind.DotToken, pos: dotRangeStart, end: dotRangeEnd };
-                indentBeforeDot = needsIndentation(node, node.expression, dotToken);
-                indentAfterDot = needsIndentation(node, dotToken, node.name);
-            }
-
-            emitExpression(node.expression);
-            increaseIndentIf(indentBeforeDot);
-
-            const shouldEmitDotDot = !indentBeforeDot && needsDotDotForPropertyAccess(node.expression);
-            write(shouldEmitDotDot ? ".." : ".");
-
-            increaseIndentIf(indentAfterDot);
-            emit(node.name);
-            decreaseIndentIf(indentBeforeDot, indentAfterDot);
-        }
-
-        // 1..toString is a valid property access, emit a dot after the literal
-        // Also emit a dot if expression is a integer const enum value - it will appear in generated code as numeric literal
-        function needsDotDotForPropertyAccess(expression: Expression) {
-            expression = skipPartiallyEmittedExpressions(expression);
-            if (isNumericLiteral(expression)) {
-                // check if numeric literal is a decimal literal that was originally written with a dot
-                const text = getLiteralTextOfNode(<LiteralExpression>expression);
-                return !expression.numericLiteralFlags
-                    && text.indexOf(tokenToString(SyntaxKind.DotToken)) < 0;
-            }
-            else if (isPropertyAccessExpression(expression) || isElementAccessExpression(expression)) {
-                // check if constant enum value is integer
-                const constantValue = getConstantValue(expression);
-                // isFinite handles cases when constantValue is undefined
-                return typeof constantValue === "number" && isFinite(constantValue)
-                    && Math.floor(constantValue) === constantValue
-                    && printerOptions.removeComments;
-            }
-        }
-
-        function emitElementAccessExpression(node: ElementAccessExpression) {
-            emitExpression(node.expression);
-            write("[");
-            emitExpression(node.argumentExpression);
-            write("]");
-        }
-
-        function emitCallExpression(node: CallExpression) {
-            emitExpression(node.expression);
-            emitTypeArguments(node, node.typeArguments);
-            emitExpressionList(node, node.arguments, ListFormat.CallExpressionArguments);
-        }
-
-        function emitNewExpression(node: NewExpression) {
-            write("new ");
-            emitExpression(node.expression);
-            emitTypeArguments(node, node.typeArguments);
-            emitExpressionList(node, node.arguments, ListFormat.NewExpressionArguments);
-        }
-
-        function emitTaggedTemplateExpression(node: TaggedTemplateExpression) {
-            emitExpression(node.tag);
-            write(" ");
-            emitExpression(node.template);
-        }
-
-        function emitTypeAssertionExpression(node: TypeAssertion) {
-            write("<");
-            emit(node.type);
-            write(">");
-            emitExpression(node.expression);
-        }
-
-        function emitParenthesizedExpression(node: ParenthesizedExpression) {
-            write("(");
-            emitExpression(node.expression);
-            write(")");
-        }
-
-        function emitFunctionExpression(node: FunctionExpression) {
-            emitFunctionDeclarationOrExpression(node);
-        }
-
-        function emitArrowFunction(node: ArrowFunction) {
-            emitDecorators(node, node.decorators);
-            emitModifiers(node, node.modifiers);
-            emitSignatureAndBody(node, emitArrowFunctionHead);
-        }
-
-        function emitArrowFunctionHead(node: ArrowFunction) {
-            emitTypeParameters(node, node.typeParameters);
-            emitParametersForArrow(node, node.parameters);
-            emitWithPrefix(": ", node.type);
-            write(" =>");
-        }
-
-        function emitDeleteExpression(node: DeleteExpression) {
-            write("delete ");
-            emitExpression(node.expression);
-        }
-
-        function emitTypeOfExpression(node: TypeOfExpression) {
-            write("typeof ");
-            emitExpression(node.expression);
-        }
-
-        function emitVoidExpression(node: VoidExpression) {
-            write("void ");
-            emitExpression(node.expression);
-        }
-
-        function emitAwaitExpression(node: AwaitExpression) {
-            write("await ");
-            emitExpression(node.expression);
-        }
-
-        function emitPrefixUnaryExpression(node: PrefixUnaryExpression) {
-            writeTokenText(node.operator);
-            if (shouldEmitWhitespaceBeforeOperand(node)) {
-                write(" ");
-            }
-            emitExpression(node.operand);
-        }
-
-        function shouldEmitWhitespaceBeforeOperand(node: PrefixUnaryExpression) {
-            // In some cases, we need to emit a space between the operator and the operand. One obvious case
-            // is when the operator is an identifier, like delete or typeof. We also need to do this for plus
-            // and minus expressions in certain cases. Specifically, consider the following two cases (parens
-            // are just for clarity of exposition, and not part of the source code):
-            //
-            //  (+(+1))
-            //  (+(++1))
-            //
-            // We need to emit a space in both cases. In the first case, the absence of a space will make
-            // the resulting expression a prefix increment operation. And in the second, it will make the resulting
-            // expression a prefix increment whose operand is a plus expression - (++(+x))
-            // The same is true of minus of course.
-            const operand = node.operand;
-            return operand.kind === SyntaxKind.PrefixUnaryExpression
-                && ((node.operator === SyntaxKind.PlusToken && ((<PrefixUnaryExpression>operand).operator === SyntaxKind.PlusToken || (<PrefixUnaryExpression>operand).operator === SyntaxKind.PlusPlusToken))
-                    || (node.operator === SyntaxKind.MinusToken && ((<PrefixUnaryExpression>operand).operator === SyntaxKind.MinusToken || (<PrefixUnaryExpression>operand).operator === SyntaxKind.MinusMinusToken)));
-        }
-
-        function emitPostfixUnaryExpression(node: PostfixUnaryExpression) {
-            emitExpression(node.operand);
-            writeTokenText(node.operator);
-        }
-
-        function emitBinaryExpression(node: BinaryExpression) {
-            const isCommaOperator = node.operatorToken.kind !== SyntaxKind.CommaToken;
-            const indentBeforeOperator = needsIndentation(node, node.left, node.operatorToken);
-            const indentAfterOperator = needsIndentation(node, node.operatorToken, node.right);
-
-            emitExpression(node.left);
-            increaseIndentIf(indentBeforeOperator, isCommaOperator ? " " : undefined);
-            writeTokenNode(node.operatorToken);
-            increaseIndentIf(indentAfterOperator, " ");
-            emitExpression(node.right);
-            decreaseIndentIf(indentBeforeOperator, indentAfterOperator);
-        }
-
-        function emitConditionalExpression(node: ConditionalExpression) {
-            const indentBeforeQuestion = needsIndentation(node, node.condition, node.questionToken);
-            const indentAfterQuestion = needsIndentation(node, node.questionToken, node.whenTrue);
-            const indentBeforeColon = needsIndentation(node, node.whenTrue, node.colonToken);
-            const indentAfterColon = needsIndentation(node, node.colonToken, node.whenFalse);
-
-            emitExpression(node.condition);
-            increaseIndentIf(indentBeforeQuestion, " ");
-            write("?");
-            increaseIndentIf(indentAfterQuestion, " ");
-            emitExpression(node.whenTrue);
-            decreaseIndentIf(indentBeforeQuestion, indentAfterQuestion);
-
-            increaseIndentIf(indentBeforeColon, " ");
-            write(":");
-            increaseIndentIf(indentAfterColon, " ");
-            emitExpression(node.whenFalse);
-            decreaseIndentIf(indentBeforeColon, indentAfterColon);
-        }
-
-        function emitTemplateExpression(node: TemplateExpression) {
-            emit(node.head);
-            emitList(node, node.templateSpans, ListFormat.TemplateExpressionSpans);
-        }
-
-        function emitYieldExpression(node: YieldExpression) {
-            write(node.asteriskToken ? "yield*" : "yield");
-            emitExpressionWithPrefix(" ", node.expression);
-        }
-
-        function emitSpreadExpression(node: SpreadElement) {
-            write("...");
-            emitExpression(node.expression);
-        }
-
-        function emitClassExpression(node: ClassExpression) {
-            emitClassDeclarationOrExpression(node);
-        }
-
-        function emitExpressionWithTypeArguments(node: ExpressionWithTypeArguments) {
-            emitExpression(node.expression);
-            emitTypeArguments(node, node.typeArguments);
-        }
-
-        function emitAsExpression(node: AsExpression) {
-            emitExpression(node.expression);
-            if (node.type) {
-                write(" as ");
-                emit(node.type);
-            }
-        }
-
-        function emitNonNullExpression(node: NonNullExpression) {
-            emitExpression(node.expression);
-            write("!");
-        }
-
-        function emitMetaProperty(node: MetaProperty) {
-            writeToken(node.keywordToken, node.pos);
-            write(".");
-            emit(node.name);
-        }
-
-        //
-        // Misc
-        //
-
-        function emitTemplateSpan(node: TemplateSpan) {
-            emitExpression(node.expression);
-            emit(node.literal);
-        }
-
-        //
-        // Statements
-        //
-
-        function emitBlock(node: Block) {
-            if (isSingleLineEmptyBlock(node)) {
-                writeToken(SyntaxKind.OpenBraceToken, node.pos, /*contextNode*/ node);
-                write(" ");
-                writeToken(SyntaxKind.CloseBraceToken, node.statements.end, /*contextNode*/ node);
-            }
-            else {
-                writeToken(SyntaxKind.OpenBraceToken, node.pos, /*contextNode*/ node);
-                emitBlockStatements(node);
-                // We have to call emitLeadingComments explicitly here because otherwise leading comments of the close brace token will not be emitted
-                increaseIndent();
-                emitLeadingCommentsOfPosition(node.statements.end);
-                decreaseIndent();
-                writeToken(SyntaxKind.CloseBraceToken, node.statements.end, /*contextNode*/ node);
-            }
-        }
-
-        function emitBlockStatements(node: BlockLike) {
-            if (getEmitFlags(node) & EmitFlags.SingleLine) {
-                emitList(node, node.statements, ListFormat.SingleLineBlockStatements);
-            }
-            else {
-                emitList(node, node.statements, ListFormat.MultiLineBlockStatements);
-            }
-        }
-
-        function emitVariableStatement(node: VariableStatement) {
-            emitModifiers(node, node.modifiers);
-            emit(node.declarationList);
-            write(";");
-        }
-
-        function emitEmptyStatement() {
-            write(";");
-        }
-
-        function emitExpressionStatement(node: ExpressionStatement) {
-            emitExpression(node.expression);
-            write(";");
-        }
-
-        function emitIfStatement(node: IfStatement) {
-            const openParenPos = writeToken(SyntaxKind.IfKeyword, node.pos, node);
-            write(" ");
-            writeToken(SyntaxKind.OpenParenToken, openParenPos, node);
-            emitExpression(node.expression);
-            writeToken(SyntaxKind.CloseParenToken, node.expression.end, node);
-            emitEmbeddedStatement(node, node.thenStatement);
-            if (node.elseStatement) {
-                writeLineOrSpace(node);
-                writeToken(SyntaxKind.ElseKeyword, node.thenStatement.end, node);
-                if (node.elseStatement.kind === SyntaxKind.IfStatement) {
-                    write(" ");
-                    emit(node.elseStatement);
-                }
-                else {
-                    emitEmbeddedStatement(node, node.elseStatement);
-                }
-            }
-        }
-
-        function emitDoStatement(node: DoStatement) {
-            write("do");
-            emitEmbeddedStatement(node, node.statement);
-            if (isBlock(node.statement)) {
-                write(" ");
-            }
-            else {
-                writeLineOrSpace(node);
-            }
-
-            write("while (");
-            emitExpression(node.expression);
-            write(");");
-        }
-
-        function emitWhileStatement(node: WhileStatement) {
-            write("while (");
-            emitExpression(node.expression);
-            write(")");
-            emitEmbeddedStatement(node, node.statement);
-        }
-
-        function emitForStatement(node: ForStatement) {
-            const openParenPos = writeToken(SyntaxKind.ForKeyword, node.pos);
-            write(" ");
-            writeToken(SyntaxKind.OpenParenToken, openParenPos, /*contextNode*/ node);
-            emitForBinding(node.initializer);
-            write(";");
-            emitExpressionWithPrefix(" ", node.condition);
-            write(";");
-            emitExpressionWithPrefix(" ", node.incrementor);
-            write(")");
-            emitEmbeddedStatement(node, node.statement);
-        }
-
-        function emitForInStatement(node: ForInStatement) {
-            const openParenPos = writeToken(SyntaxKind.ForKeyword, node.pos);
-            write(" ");
-            writeToken(SyntaxKind.OpenParenToken, openParenPos);
-            emitForBinding(node.initializer);
-            write(" in ");
-            emitExpression(node.expression);
-            writeToken(SyntaxKind.CloseParenToken, node.expression.end);
-            emitEmbeddedStatement(node, node.statement);
-        }
-
-        function emitForOfStatement(node: ForOfStatement) {
-            const openParenPos = writeToken(SyntaxKind.ForKeyword, node.pos);
-            write(" ");
-            emitWithSuffix(node.awaitModifier, " ");
-            writeToken(SyntaxKind.OpenParenToken, openParenPos);
-            emitForBinding(node.initializer);
-            write(" of ");
-            emitExpression(node.expression);
-            writeToken(SyntaxKind.CloseParenToken, node.expression.end);
-            emitEmbeddedStatement(node, node.statement);
-        }
-
-        function emitForBinding(node: VariableDeclarationList | Expression) {
-            if (node !== undefined) {
-                if (node.kind === SyntaxKind.VariableDeclarationList) {
-                    emit(node);
-                }
-                else {
-                    emitExpression(<Expression>node);
-                }
-            }
-        }
-
-        function emitContinueStatement(node: ContinueStatement) {
-            writeToken(SyntaxKind.ContinueKeyword, node.pos);
-            emitWithPrefix(" ", node.label);
-            write(";");
-        }
-
-        function emitBreakStatement(node: BreakStatement) {
-            writeToken(SyntaxKind.BreakKeyword, node.pos);
-            emitWithPrefix(" ", node.label);
-            write(";");
-        }
-
-        function emitReturnStatement(node: ReturnStatement) {
-            writeToken(SyntaxKind.ReturnKeyword, node.pos, /*contextNode*/ node);
-            emitExpressionWithPrefix(" ", node.expression);
-            write(";");
-        }
-
-        function emitWithStatement(node: WithStatement) {
-            write("with (");
-            emitExpression(node.expression);
-            write(")");
-            emitEmbeddedStatement(node, node.statement);
-        }
-
-        function emitSwitchStatement(node: SwitchStatement) {
-            const openParenPos = writeToken(SyntaxKind.SwitchKeyword, node.pos);
-            write(" ");
-            writeToken(SyntaxKind.OpenParenToken, openParenPos);
-            emitExpression(node.expression);
-            writeToken(SyntaxKind.CloseParenToken, node.expression.end);
-            write(" ");
-            emit(node.caseBlock);
-        }
-
-        function emitLabeledStatement(node: LabeledStatement) {
-            emit(node.label);
-            write(": ");
-            emit(node.statement);
-        }
-
-        function emitThrowStatement(node: ThrowStatement) {
-            write("throw");
-            emitExpressionWithPrefix(" ", node.expression);
-            write(";");
-        }
-
-        function emitTryStatement(node: TryStatement) {
-            write("try ");
-            emit(node.tryBlock);
-            if (node.catchClause) {
-                writeLineOrSpace(node);
-                emit(node.catchClause);
-            }
-            if (node.finallyBlock) {
-                writeLineOrSpace(node);
-                write("finally ");
-                emit(node.finallyBlock);
-            }
-        }
-
-        function emitDebuggerStatement(node: DebuggerStatement) {
-            writeToken(SyntaxKind.DebuggerKeyword, node.pos);
-            write(";");
-        }
-
-        //
-        // Declarations
-        //
-
-        function emitVariableDeclaration(node: VariableDeclaration) {
-            emit(node.name);
-            emitWithPrefix(": ", node.type);
-            emitExpressionWithPrefix(" = ", node.initializer);
-        }
-
-        function emitVariableDeclarationList(node: VariableDeclarationList) {
-            write(isLet(node) ? "let " : isConst(node) ? "const " : "var ");
-            emitList(node, node.declarations, ListFormat.VariableDeclarationList);
-        }
-
-        function emitFunctionDeclaration(node: FunctionDeclaration) {
-            emitFunctionDeclarationOrExpression(node);
-        }
-
-        function emitFunctionDeclarationOrExpression(node: FunctionDeclaration | FunctionExpression) {
-            emitDecorators(node, node.decorators);
-            emitModifiers(node, node.modifiers);
-            write(node.asteriskToken ? "function* " : "function ");
-            emitIdentifierName(node.name);
-            emitSignatureAndBody(node, emitSignatureHead);
-        }
-
-        function emitBlockCallback(_hint: EmitHint, body: Node): void {
-            emitBlockFunctionBody(<Block>body);
-        }
-
-        function emitSignatureAndBody(node: FunctionLikeDeclaration, emitSignatureHead: (node: SignatureDeclaration) => void) {
-            const body = node.body;
-            if (body) {
-                if (isBlock(body)) {
-                    const indentedFlag = getEmitFlags(node) & EmitFlags.Indented;
-                    if (indentedFlag) {
-                        increaseIndent();
-                    }
-
-                    if (getEmitFlags(node) & EmitFlags.ReuseTempVariableScope) {
-                        emitSignatureHead(node);
-                        if (onEmitNode) {
-                            onEmitNode(EmitHint.Unspecified, body, emitBlockCallback);
-                        }
-                        else {
-                            emitBlockFunctionBody(body);
-                        }
-                    }
-                    else {
-                        pushNameGenerationScope();
-                        emitSignatureHead(node);
-                        if (onEmitNode) {
-                            onEmitNode(EmitHint.Unspecified, body, emitBlockCallback);
-                        }
-                        else {
-                            emitBlockFunctionBody(body);
-                        }
-                        popNameGenerationScope();
-                    }
-
-                    if (indentedFlag) {
-                        decreaseIndent();
-                    }
-                }
-                else {
-                    emitSignatureHead(node);
-                    write(" ");
-                    emitExpression(body);
-                }
-            }
-            else {
-                emitSignatureHead(node);
-                write(";");
-            }
-
-        }
-
-        function emitSignatureHead(node: FunctionDeclaration | FunctionExpression | MethodDeclaration | AccessorDeclaration | ConstructorDeclaration) {
-            emitTypeParameters(node, node.typeParameters);
-            emitParameters(node, node.parameters);
-            emitWithPrefix(": ", node.type);
-        }
-
-        function shouldEmitBlockFunctionBodyOnSingleLine(body: Block) {
-            // We must emit a function body as a single-line body in the following case:
-            // * The body has NodeEmitFlags.SingleLine specified.
-
-            // We must emit a function body as a multi-line body in the following cases:
-            // * The body is explicitly marked as multi-line.
-            // * A non-synthesized body's start and end position are on different lines.
-            // * Any statement in the body starts on a new line.
-
-            if (getEmitFlags(body) & EmitFlags.SingleLine) {
-                return true;
-            }
-
-            if (body.multiLine) {
-                return false;
-            }
-
-            if (!nodeIsSynthesized(body) && !rangeIsOnSingleLine(body, currentSourceFile)) {
-                return false;
-            }
-
-            if (shouldWriteLeadingLineTerminator(body, body.statements, ListFormat.PreserveLines)
-                || shouldWriteClosingLineTerminator(body, body.statements, ListFormat.PreserveLines)) {
-                return false;
-            }
-
-            let previousStatement: Statement;
-            for (const statement of body.statements) {
-                if (shouldWriteSeparatingLineTerminator(previousStatement, statement, ListFormat.PreserveLines)) {
-                    return false;
-                }
-
-                previousStatement = statement;
-            }
-
-            return true;
-        }
-
-        function emitBlockFunctionBody(body: Block) {
-            write(" {");
-            increaseIndent();
-
-            const emitBlockFunctionBody = shouldEmitBlockFunctionBodyOnSingleLine(body)
-                ? emitBlockFunctionBodyOnSingleLine
-                : emitBlockFunctionBodyWorker;
-
-            if (emitBodyWithDetachedComments) {
-                emitBodyWithDetachedComments(body, body.statements, emitBlockFunctionBody);
-            }
-            else {
-                emitBlockFunctionBody(body);
-            }
-
-            decreaseIndent();
-            writeToken(SyntaxKind.CloseBraceToken, body.statements.end, body);
-        }
-
-        function emitBlockFunctionBodyOnSingleLine(body: Block) {
-            emitBlockFunctionBodyWorker(body, /*emitBlockFunctionBodyOnSingleLine*/ true);
-        }
-
-        function emitBlockFunctionBodyWorker(body: Block, emitBlockFunctionBodyOnSingleLine?: boolean) {
-            // Emit all the prologue directives (like "use strict").
-            const statementOffset = emitPrologueDirectives(body.statements, /*startWithNewLine*/ true);
-            const pos = writer.getTextPos();
-            emitHelpersIndirect(body);
-            if (statementOffset === 0 && pos === writer.getTextPos() && emitBlockFunctionBodyOnSingleLine) {
-                decreaseIndent();
-                emitList(body, body.statements, ListFormat.SingleLineFunctionBodyStatements);
-                increaseIndent();
-            }
-            else {
-                emitList(body, body.statements, ListFormat.MultiLineFunctionBodyStatements, statementOffset);
-            }
-        }
-
-        function emitClassDeclaration(node: ClassDeclaration) {
-            emitClassDeclarationOrExpression(node);
-        }
-
-        function emitClassDeclarationOrExpression(node: ClassDeclaration | ClassExpression) {
-            emitDecorators(node, node.decorators);
-            emitModifiers(node, node.modifiers);
-            write("class");
-            emitNodeWithPrefix(" ", node.name, emitIdentifierName);
-
-            const indentedFlag = getEmitFlags(node) & EmitFlags.Indented;
-            if (indentedFlag) {
-                increaseIndent();
-            }
-
-            emitTypeParameters(node, node.typeParameters);
-            emitList(node, node.heritageClauses, ListFormat.ClassHeritageClauses);
-
-            pushNameGenerationScope();
-            write(" {");
-            emitList(node, node.members, ListFormat.ClassMembers);
-            write("}");
-            popNameGenerationScope();
-
-            if (indentedFlag) {
-                decreaseIndent();
-            }
-        }
-
-        function emitInterfaceDeclaration(node: InterfaceDeclaration) {
-            emitDecorators(node, node.decorators);
-            emitModifiers(node, node.modifiers);
-            write("interface ");
-            emit(node.name);
-            emitTypeParameters(node, node.typeParameters);
-            emitList(node, node.heritageClauses, ListFormat.HeritageClauses);
-            write(" {");
-            emitList(node, node.members, ListFormat.InterfaceMembers);
-            write("}");
-        }
-
-        function emitTypeAliasDeclaration(node: TypeAliasDeclaration) {
-            emitDecorators(node, node.decorators);
-            emitModifiers(node, node.modifiers);
-            write("type ");
-            emit(node.name);
-            emitTypeParameters(node, node.typeParameters);
-            write(" = ");
-            emit(node.type);
-            write(";");
-        }
-
-        function emitEnumDeclaration(node: EnumDeclaration) {
-            emitModifiers(node, node.modifiers);
-            write("enum ");
-            emit(node.name);
-            pushNameGenerationScope();
-            write(" {");
-            emitList(node, node.members, ListFormat.EnumMembers);
-            write("}");
-            popNameGenerationScope();
-        }
-
-        function emitModuleDeclaration(node: ModuleDeclaration) {
-            emitModifiers(node, node.modifiers);
-            write(node.flags & NodeFlags.Namespace ? "namespace " : "module ");
-            emit(node.name);
-
-            let body = node.body;
-            while (body.kind === SyntaxKind.ModuleDeclaration) {
-                write(".");
-                emit((<ModuleDeclaration>body).name);
-                body = (<ModuleDeclaration>body).body;
-            }
-
-            write(" ");
-            emit(body);
-        }
-
-        function emitModuleBlock(node: ModuleBlock) {
-            if (isEmptyBlock(node)) {
-                write("{ }");
-            }
-            else {
-                pushNameGenerationScope();
-                write("{");
-                emitBlockStatements(node);
-                write("}");
-                popNameGenerationScope();
-            }
-        }
-
-        function emitCaseBlock(node: CaseBlock) {
-            writeToken(SyntaxKind.OpenBraceToken, node.pos);
-            emitList(node, node.clauses, ListFormat.CaseBlockClauses);
-            writeToken(SyntaxKind.CloseBraceToken, node.clauses.end);
-        }
-
-        function emitImportEqualsDeclaration(node: ImportEqualsDeclaration) {
-            emitModifiers(node, node.modifiers);
-            write("import ");
-            emit(node.name);
-            write(" = ");
-            emitModuleReference(node.moduleReference);
-            write(";");
-        }
-
-        function emitModuleReference(node: ModuleReference) {
-            if (node.kind === SyntaxKind.Identifier) {
-                emitExpression(<Identifier>node);
-            }
-            else {
-                emit(node);
-            }
-        }
-
-        function emitImportDeclaration(node: ImportDeclaration) {
-            emitModifiers(node, node.modifiers);
-            write("import ");
-            if (node.importClause) {
-                emit(node.importClause);
-                write(" from ");
-            }
-            emitExpression(node.moduleSpecifier);
-            write(";");
-        }
-
-        function emitImportClause(node: ImportClause) {
-            emit(node.name);
-            if (node.name && node.namedBindings) {
-                write(", ");
-            }
-            emit(node.namedBindings);
-        }
-
-        function emitNamespaceImport(node: NamespaceImport) {
-            write("* as ");
-            emit(node.name);
-        }
-
-        function emitNamedImports(node: NamedImports) {
-            emitNamedImportsOrExports(node);
-        }
-
-        function emitImportSpecifier(node: ImportSpecifier) {
-            emitImportOrExportSpecifier(node);
-        }
-
-        function emitExportAssignment(node: ExportAssignment) {
-            write(node.isExportEquals ? "export = " : "export default ");
-            emitExpression(node.expression);
-            write(";");
-        }
-
-        function emitExportDeclaration(node: ExportDeclaration) {
-            write("export ");
-            if (node.exportClause) {
-                emit(node.exportClause);
-            }
-            else {
-                write("*");
-            }
-            if (node.moduleSpecifier) {
-                write(" from ");
-                emitExpression(node.moduleSpecifier);
-            }
-            write(";");
-        }
-
-        function emitNamespaceExportDeclaration(node: NamespaceExportDeclaration) {
-            write("export as namespace ");
-            emit(node.name);
-            write(";");
-        }
-
-        function emitNamedExports(node: NamedExports) {
-            emitNamedImportsOrExports(node);
-        }
-
-        function emitExportSpecifier(node: ExportSpecifier) {
-            emitImportOrExportSpecifier(node);
-        }
-
-        function emitNamedImportsOrExports(node: NamedImportsOrExports) {
-            write("{");
-            emitList(node, node.elements, ListFormat.NamedImportsOrExportsElements);
-            write("}");
-        }
-
-        function emitImportOrExportSpecifier(node: ImportOrExportSpecifier) {
-            if (node.propertyName) {
-                emit(node.propertyName);
-                write(" as ");
-            }
-
-            emit(node.name);
-        }
-
-        //
-        // Module references
-        //
-
-        function emitExternalModuleReference(node: ExternalModuleReference) {
-            write("require(");
-            emitExpression(node.expression);
-            write(")");
-        }
-
-        //
-        // JSX
-        //
-
-        function emitJsxElement(node: JsxElement) {
-            emit(node.openingElement);
-            emitList(node, node.children, ListFormat.JsxElementChildren);
-            emit(node.closingElement);
-        }
-
-        function emitJsxSelfClosingElement(node: JsxSelfClosingElement) {
-            write("<");
-            emitJsxTagName(node.tagName);
-            write(" ");
-            // We are checking here so we won't re-enter the emiting pipeline and emit extra sourcemap
-            if (node.attributes.properties && node.attributes.properties.length > 0) {
-                emit(node.attributes);
-            }
-            write("/>");
-        }
-
-        function emitJsxOpeningElement(node: JsxOpeningElement) {
-            write("<");
-            emitJsxTagName(node.tagName);
-            writeIfAny(node.attributes.properties, " ");
-            // We are checking here so we won't re-enter the emitting pipeline and emit extra sourcemap
-            if (node.attributes.properties && node.attributes.properties.length > 0) {
-                emit(node.attributes);
-            }
-            write(">");
-        }
-
-        function emitJsxText(node: JsxText) {
-            writer.writeLiteral(getTextOfNode(node, /*includeTrivia*/ true));
-        }
-
-        function emitJsxClosingElement(node: JsxClosingElement) {
-            write("</");
-            emitJsxTagName(node.tagName);
-            write(">");
-        }
-
-        function emitJsxAttributes(node: JsxAttributes) {
-            emitList(node, node.properties, ListFormat.JsxElementAttributes);
-        }
-
-        function emitJsxAttribute(node: JsxAttribute) {
-            emit(node.name);
-            emitWithPrefix("=", node.initializer);
-        }
-
-        function emitJsxSpreadAttribute(node: JsxSpreadAttribute) {
-            write("{...");
-            emitExpression(node.expression);
-            write("}");
-        }
-
-        function emitJsxExpression(node: JsxExpression) {
-            if (node.expression) {
-                write("{");
-                if (node.dotDotDotToken) {
-                    write("...");
-                }
-                emitExpression(node.expression);
-                write("}");
-            }
-        }
-
-        function emitJsxTagName(node: JsxTagNameExpression) {
-            if (node.kind === SyntaxKind.Identifier) {
-                emitExpression(<Identifier>node);
-            }
-            else {
-                emit(node);
-            }
-        }
-
-        //
-        // Clauses
-        //
-
-        function emitCaseClause(node: CaseClause) {
-            write("case ");
-            emitExpression(node.expression);
-            write(":");
-
-            emitCaseOrDefaultClauseStatements(node, node.statements);
-        }
-
-        function emitDefaultClause(node: DefaultClause) {
-            write("default:");
-            emitCaseOrDefaultClauseStatements(node, node.statements);
-        }
-
-        function emitCaseOrDefaultClauseStatements(parentNode: Node, statements: NodeArray<Statement>) {
-            const emitAsSingleStatement =
-                statements.length === 1 &&
-                (
-                    // treat synthesized nodes as located on the same line for emit purposes
-                    nodeIsSynthesized(parentNode) ||
-                    nodeIsSynthesized(statements[0]) ||
-                    rangeStartPositionsAreOnSameLine(parentNode, statements[0], currentSourceFile)
-                );
-
-            // e.g:
-            //      case 0: // Zero
-            //      case 1: // One
-            //      case 2: // two
-            //          return "hi";
-            // If there is no statements, emitNodeWithComments of the parentNode which is caseClause will take care of trailing comment.
-            // So in example above, comment "// Zero" and "// One" will be emit in emitTrailingComments in emitNodeWithComments.
-            // However, for "case 2", because parentNode which is caseClause has an "end" property to be end of the statements (in this case return statement)
-            // comment "// two" will not be emitted in emitNodeWithComments.
-            // Therefore, we have to do the check here to emit such comment.
-            if (statements.length > 0) {
-                // We use emitTrailingCommentsOfPosition instead of emitLeadingCommentsOfPosition because leading comments is defined as comments before the node after newline character separating it from previous line
-                // Note: we can't use parentNode.end as such position includes statements.
-                emitTrailingCommentsOfPosition(statements.pos);
-            }
-
-            if (emitAsSingleStatement) {
-                write(" ");
-                emit(statements[0]);
-            }
-            else {
-                emitList(parentNode, statements, ListFormat.CaseOrDefaultClauseStatements);
-            }
-        }
-
-        function emitHeritageClause(node: HeritageClause) {
-            write(" ");
-            writeTokenText(node.token);
-            write(" ");
-            emitList(node, node.types, ListFormat.HeritageClauseTypes);
-        }
-
-        function emitCatchClause(node: CatchClause) {
-            const openParenPos = writeToken(SyntaxKind.CatchKeyword, node.pos);
-            write(" ");
-            writeToken(SyntaxKind.OpenParenToken, openParenPos);
-            emit(node.variableDeclaration);
-            writeToken(SyntaxKind.CloseParenToken, node.variableDeclaration ? node.variableDeclaration.end : openParenPos);
-            write(" ");
-            emit(node.block);
-        }
-
-        //
-        // Property assignments
-        //
-
-        function emitPropertyAssignment(node: PropertyAssignment) {
-            emit(node.name);
-            write(": ");
-            // This is to ensure that we emit comment in the following case:
-            //      For example:
-            //          obj = {
-            //              id: /*comment1*/ ()=>void
-            //          }
-            // "comment1" is not considered to be leading comment for node.initializer
-            // but rather a trailing comment on the previous node.
-            const initializer = node.initializer;
-            if (emitTrailingCommentsOfPosition && (getEmitFlags(initializer) & EmitFlags.NoLeadingComments) === 0) {
-                const commentRange = getCommentRange(initializer);
-                emitTrailingCommentsOfPosition(commentRange.pos);
-            }
-            emitExpression(initializer);
-        }
-
-        function emitShorthandPropertyAssignment(node: ShorthandPropertyAssignment) {
-            emit(node.name);
-            if (node.objectAssignmentInitializer) {
-                write(" = ");
-                emitExpression(node.objectAssignmentInitializer);
-            }
-        }
-
-        function emitSpreadAssignment(node: SpreadAssignment) {
-            if (node.expression) {
-                write("...");
-                emitExpression(node.expression);
-            }
-        }
-
-        //
-        // Enum
-        //
-
-        function emitEnumMember(node: EnumMember) {
-            emit(node.name);
-            emitExpressionWithPrefix(" = ", node.initializer);
-        }
-
-        //
-        // Top-level nodes
-        //
-
-        function emitSourceFile(node: SourceFile) {
-            writeLine();
-            const statements = node.statements;
-            if (emitBodyWithDetachedComments) {
-                // Emit detached comment if there are no prologue directives or if the first node is synthesized.
-                // The synthesized node will have no leading comment so some comments may be missed.
-                const shouldEmitDetachedComment = statements.length === 0 ||
-                    !isPrologueDirective(statements[0]) ||
-                    nodeIsSynthesized(statements[0]);
-                if (shouldEmitDetachedComment) {
-                    emitBodyWithDetachedComments(node, statements, emitSourceFileWorker);
-                    return;
-                }
-            }
-            emitSourceFileWorker(node);
-        }
-
-        function emitSourceFileWorker(node: SourceFile) {
-            const statements = node.statements;
-            pushNameGenerationScope();
-            emitHelpersIndirect(node);
-            const index = findIndex(statements, statement => !isPrologueDirective(statement));
-            emitList(node, statements, ListFormat.MultiLine, index === -1 ? statements.length : index);
-            popNameGenerationScope();
-        }
-
-        // Transformation nodes
-
-        function emitPartiallyEmittedExpression(node: PartiallyEmittedExpression) {
-            emitExpression(node.expression);
-        }
-
-        function emitCommaList(node: CommaListExpression) {
-            emitExpressionList(node, node.elements, ListFormat.CommaListElements);
-        }
-
-        /**
-         * Emits any prologue directives at the start of a Statement list, returning the
-         * number of prologue directives written to the output.
-         */
-        function emitPrologueDirectives(statements: Node[], startWithNewLine?: boolean, seenPrologueDirectives?: Map<String>): number {
-            for (let i = 0; i < statements.length; i++) {
-                const statement = statements[i];
-                if (isPrologueDirective(statement)) {
-                    const shouldEmitPrologueDirective = seenPrologueDirectives ? !seenPrologueDirectives.has(statement.expression.text) : true;
-                    if (shouldEmitPrologueDirective) {
-                        if (startWithNewLine || i > 0) {
-                            writeLine();
-                        }
-                        emit(statement);
-                        if (seenPrologueDirectives) {
-                            seenPrologueDirectives.set(statement.expression.text, statement.expression.text);
-                        }
-                    }
-                }
-                else {
-                    // return index of the first non prologue directive
-                    return i;
-                }
-            }
-
-            return statements.length;
-        }
-
-        function emitPrologueDirectivesIfNeeded(sourceFileOrBundle: Bundle | SourceFile) {
-            if (isSourceFile(sourceFileOrBundle)) {
-                setSourceFile(sourceFileOrBundle as SourceFile);
-                emitPrologueDirectives((sourceFileOrBundle as SourceFile).statements);
-            }
-            else {
-                const seenPrologueDirectives = createMap<String>();
-                for (const sourceFile of (sourceFileOrBundle as Bundle).sourceFiles) {
-                    setSourceFile(sourceFile);
-                    emitPrologueDirectives(sourceFile.statements, /*startWithNewLine*/ true, seenPrologueDirectives);
-                }
-            }
-        }
-
-        function emitShebangIfNeeded(sourceFileOrBundle: Bundle | SourceFile) {
-            if (isSourceFile(sourceFileOrBundle)) {
-                const shebang = getShebang(sourceFileOrBundle.text);
-                if (shebang) {
-                    write(shebang);
-                    writeLine();
-                    return true;
-                }
-            }
-            else {
-                for (const sourceFile of sourceFileOrBundle.sourceFiles) {
-                    // Emit only the first encountered shebang
-                    if (emitShebangIfNeeded(sourceFile)) {
-                        break;
-                    }
-                }
-            }
-        }
-
-        //
-        // Helpers
-        //
-
-        function emitModifiers(node: Node, modifiers: NodeArray<Modifier>) {
-            if (modifiers && modifiers.length) {
-                emitList(node, modifiers, ListFormat.Modifiers);
-                write(" ");
-            }
-        }
-
-        function emitWithPrefix(prefix: string, node: Node) {
-            emitNodeWithPrefix(prefix, node, emit);
-        }
-
-        function emitExpressionWithPrefix(prefix: string, node: Node) {
-            emitNodeWithPrefix(prefix, node, emitExpression);
-        }
-
-        function emitNodeWithPrefix(prefix: string, node: Node, emit: (node: Node) => void) {
-            if (node) {
-                write(prefix);
-                emit(node);
-            }
-        }
-
-        function emitWithSuffix(node: Node, suffix: string) {
-            if (node) {
-                emit(node);
-                write(suffix);
-            }
-        }
-
-        function emitEmbeddedStatement(parent: Node, node: Statement) {
-            if (isBlock(node) || getEmitFlags(parent) & EmitFlags.SingleLine) {
-                write(" ");
-                emit(node);
-            }
-            else {
-                writeLine();
-                increaseIndent();
-                emit(node);
-                decreaseIndent();
-            }
-        }
-
-        function emitDecorators(parentNode: Node, decorators: NodeArray<Decorator>) {
-            emitList(parentNode, decorators, ListFormat.Decorators);
-        }
-
-        function emitTypeArguments(parentNode: Node, typeArguments: NodeArray<TypeNode>) {
-            emitList(parentNode, typeArguments, ListFormat.TypeArguments);
-        }
-
-        function emitTypeParameters(parentNode: Node, typeParameters: NodeArray<TypeParameterDeclaration>) {
-            emitList(parentNode, typeParameters, ListFormat.TypeParameters);
-        }
-
-        function emitParameters(parentNode: Node, parameters: NodeArray<ParameterDeclaration>) {
-            emitList(parentNode, parameters, ListFormat.Parameters);
-        }
-
-        function emitParametersForArrow(parentNode: Node, parameters: NodeArray<ParameterDeclaration>) {
-            if (parameters &&
-                parameters.length === 1 &&
-                parameters[0].type === undefined &&
-                parameters[0].pos === parentNode.pos) {
-                emit(parameters[0]);
-            }
-            else {
-                emitParameters(parentNode, parameters);
-            }
-        }
-
-        function emitParametersForIndexSignature(parentNode: Node, parameters: NodeArray<ParameterDeclaration>) {
-            emitList(parentNode, parameters, ListFormat.IndexSignatureParameters);
-        }
-
-        function emitList(parentNode: Node, children: NodeArray<Node>, format: ListFormat, start?: number, count?: number) {
-            emitNodeList(emit, parentNode, children, format, start, count);
-        }
-
-        function emitExpressionList(parentNode: Node, children: NodeArray<Node>, format: ListFormat, start?: number, count?: number) {
-            emitNodeList(emitExpression, parentNode, children, format, start, count);
-        }
-
-        function emitNodeList(emit: (node: Node) => void, parentNode: Node, children: NodeArray<Node>, format: ListFormat, start = 0, count = children ? children.length - start : 0) {
-            const isUndefined = children === undefined;
-            if (isUndefined && format & ListFormat.OptionalIfUndefined) {
-                return;
-            }
-
-            const isEmpty = isUndefined || children.length === 0 || start >= children.length || count === 0;
-            if (isEmpty && format & ListFormat.OptionalIfEmpty) {
-                return;
-            }
-
-            if (format & ListFormat.BracketsMask) {
-                write(getOpeningBracket(format));
-            }
-
-            if (onBeforeEmitNodeArray) {
-                onBeforeEmitNodeArray(children);
-            }
-
-            if (isEmpty) {
-                // Write a line terminator if the parent node was multi-line
-                if (format & ListFormat.MultiLine) {
-                    writeLine();
-                }
-                else if (format & ListFormat.SpaceBetweenBraces) {
-                    write(" ");
-                }
-            }
-            else {
-                // Write the opening line terminator or leading whitespace.
-                const mayEmitInterveningComments = (format & ListFormat.NoInterveningComments) === 0;
-                let shouldEmitInterveningComments = mayEmitInterveningComments;
-                if (shouldWriteLeadingLineTerminator(parentNode, children, format)) {
-                    writeLine();
-                    shouldEmitInterveningComments = false;
-                }
-                else if (format & ListFormat.SpaceBetweenBraces) {
-                    write(" ");
-                }
-
-                // Increase the indent, if requested.
-                if (format & ListFormat.Indented) {
-                    increaseIndent();
-                }
-
-                // Emit each child.
-                let previousSibling: Node;
-                let shouldDecreaseIndentAfterEmit: boolean;
-                const delimiter = getDelimiter(format);
-                for (let i = 0; i < count; i++) {
-                    const child = children[start + i];
-
-                    // Write the delimiter if this is not the first node.
-                    if (previousSibling) {
-                        // i.e
-                        //      function commentedParameters(
-                        //          /* Parameter a */
-                        //          a
-                        //          /* End of parameter a */ -> this comment isn't considered to be trailing comment of parameter "a" due to newline
-                        //          ,
-                        if (delimiter && previousSibling.end !== parentNode.end) {
-                            emitLeadingCommentsOfPosition(previousSibling.end);
-                        }
-                        write(delimiter);
-
-                        // Write either a line terminator or whitespace to separate the elements.
-                        if (shouldWriteSeparatingLineTerminator(previousSibling, child, format)) {
-                            // If a synthesized node in a single-line list starts on a new
-                            // line, we should increase the indent.
-                            if ((format & (ListFormat.LinesMask | ListFormat.Indented)) === ListFormat.SingleLine) {
-                                increaseIndent();
-                                shouldDecreaseIndentAfterEmit = true;
-                            }
-
-                            writeLine();
-                            shouldEmitInterveningComments = false;
-                        }
-                        else if (previousSibling && format & ListFormat.SpaceBetweenSiblings) {
-                            write(" ");
-                        }
-                    }
-
-                    // Emit this child.
-                    if (shouldEmitInterveningComments) {
-                        if (emitTrailingCommentsOfPosition) {
-                            const commentRange = getCommentRange(child);
-                            emitTrailingCommentsOfPosition(commentRange.pos);
-                        }
-                    }
-                    else {
-                        shouldEmitInterveningComments = mayEmitInterveningComments;
-                    }
-
-                    emit(child);
-
-                    if (shouldDecreaseIndentAfterEmit) {
-                        decreaseIndent();
-                        shouldDecreaseIndentAfterEmit = false;
-                    }
-
-                    previousSibling = child;
-                }
-
-                // Write a trailing comma, if requested.
-                const hasTrailingComma = (format & ListFormat.AllowTrailingComma) && children.hasTrailingComma;
-                if (format & ListFormat.CommaDelimited && hasTrailingComma) {
-                    write(",");
-                }
-
-
-                // Emit any trailing comment of the last element in the list
-                // i.e
-                //       var array = [...
-                //          2
-                //          /* end of element 2 */
-                //       ];
-                if (previousSibling && delimiter && previousSibling.end !== parentNode.end) {
-                    emitLeadingCommentsOfPosition(previousSibling.end);
-                }
-
-                // Decrease the indent, if requested.
-                if (format & ListFormat.Indented) {
-                    decreaseIndent();
-                }
-
-                // Write the closing line terminator or closing whitespace.
-                if (shouldWriteClosingLineTerminator(parentNode, children, format)) {
-                    writeLine();
-                }
-                else if (format & ListFormat.SpaceBetweenBraces) {
-                    write(" ");
-                }
-            }
-
-            if (onAfterEmitNodeArray) {
-                onAfterEmitNodeArray(children);
-            }
-
-            if (format & ListFormat.BracketsMask) {
-                write(getClosingBracket(format));
-            }
-        }
-
-        function write(s: string) {
-            writer.write(s);
-        }
-
-        function writeLine() {
-            writer.writeLine();
-        }
-
-        function increaseIndent() {
-            writer.increaseIndent();
-        }
-
-        function decreaseIndent() {
-            writer.decreaseIndent();
-        }
-
-        function writeIfAny(nodes: NodeArray<Node>, text: string) {
-            if (some(nodes)) {
-                write(text);
-            }
-        }
-
-        function writeIfPresent(node: Node, text: string) {
-            if (node) {
-                write(text);
-            }
-        }
-
-        function writeToken(token: SyntaxKind, pos: number, contextNode?: Node) {
-            return onEmitSourceMapOfToken
-                ? onEmitSourceMapOfToken(contextNode, token, pos, writeTokenText)
-                : writeTokenText(token, pos);
-        }
-
-        function writeTokenNode(node: Node) {
-            if (onBeforeEmitToken) {
-                onBeforeEmitToken(node);
-            }
-            writeTokenText(node.kind);
-            if (onAfterEmitToken) {
-                onAfterEmitToken(node);
-            }
-        }
-
-        function writeTokenText(token: SyntaxKind, pos?: number) {
-            const tokenString = tokenToString(token);
-            write(tokenString);
-            return pos < 0 ? pos : pos + tokenString.length;
-        }
-
-        function writeLineOrSpace(node: Node) {
-            if (getEmitFlags(node) & EmitFlags.SingleLine) {
-                write(" ");
-            }
-            else {
-                writeLine();
-            }
-        }
-
-        function writeLines(text: string): void {
-            const lines = text.split(/\r\n?|\n/g);
-            const indentation = guessIndentation(lines);
-            for (let i = 0; i < lines.length; i++) {
-                const line = indentation ? lines[i].slice(indentation) : lines[i];
-                if (line.length) {
-                    writeLine();
-                    write(line);
-                    writeLine();
-                }
-            }
-        }
-
-        function guessIndentation(lines: string[]) {
-            let indentation: number;
-            for (const line of lines) {
-                for (let i = 0; i < line.length && (indentation === undefined || i < indentation); i++) {
-                    if (!isWhiteSpaceLike(line.charCodeAt(i))) {
-                        if (indentation === undefined || i < indentation) {
-                            indentation = i;
-                            break;
-                        }
-                    }
-                }
-            }
-            return indentation;
-        }
-
-        function increaseIndentIf(value: boolean, valueToWriteWhenNotIndenting?: string) {
-            if (value) {
-                increaseIndent();
-                writeLine();
-            }
-            else if (valueToWriteWhenNotIndenting) {
-                write(valueToWriteWhenNotIndenting);
-            }
-        }
-
-        // Helper function to decrease the indent if we previously indented.  Allows multiple
-        // previous indent values to be considered at a time.  This also allows caller to just
-        // call this once, passing in all their appropriate indent values, instead of needing
-        // to call this helper function multiple times.
-        function decreaseIndentIf(value1: boolean, value2?: boolean) {
-            if (value1) {
-                decreaseIndent();
-            }
-            if (value2) {
-                decreaseIndent();
-            }
-        }
-
-        function shouldWriteLeadingLineTerminator(parentNode: Node, children: NodeArray<Node>, format: ListFormat) {
-            if (format & ListFormat.MultiLine) {
-                return true;
-            }
-
-            if (format & ListFormat.PreserveLines) {
-                if (format & ListFormat.PreferNewLine) {
-                    return true;
-                }
-
-                const firstChild = children[0];
-                if (firstChild === undefined) {
-                    return !rangeIsOnSingleLine(parentNode, currentSourceFile);
-                }
-                else if (positionIsSynthesized(parentNode.pos) || nodeIsSynthesized(firstChild)) {
-                    return synthesizedNodeStartsOnNewLine(firstChild, format);
-                }
-                else {
-                    return !rangeStartPositionsAreOnSameLine(parentNode, firstChild, currentSourceFile);
-                }
-            }
-            else {
-                return false;
-            }
-        }
-
-        function shouldWriteSeparatingLineTerminator(previousNode: Node, nextNode: Node, format: ListFormat) {
-            if (format & ListFormat.MultiLine) {
-                return true;
-            }
-            else if (format & ListFormat.PreserveLines) {
-                if (previousNode === undefined || nextNode === undefined) {
-                    return false;
-                }
-                else if (nodeIsSynthesized(previousNode) || nodeIsSynthesized(nextNode)) {
-                    return synthesizedNodeStartsOnNewLine(previousNode, format) || synthesizedNodeStartsOnNewLine(nextNode, format);
-                }
-                else {
-                    return !rangeEndIsOnSameLineAsRangeStart(previousNode, nextNode, currentSourceFile);
-                }
-            }
-            else {
-                return nextNode.startsOnNewLine;
-            }
-        }
-
-        function shouldWriteClosingLineTerminator(parentNode: Node, children: NodeArray<Node>, format: ListFormat) {
-            if (format & ListFormat.MultiLine) {
-                return (format & ListFormat.NoTrailingNewLine) === 0;
-            }
-            else if (format & ListFormat.PreserveLines) {
-                if (format & ListFormat.PreferNewLine) {
-                    return true;
-                }
-
-                const lastChild = lastOrUndefined(children);
-                if (lastChild === undefined) {
-                    return !rangeIsOnSingleLine(parentNode, currentSourceFile);
-                }
-                else if (positionIsSynthesized(parentNode.pos) || nodeIsSynthesized(lastChild)) {
-                    return synthesizedNodeStartsOnNewLine(lastChild, format);
-                }
-                else {
-                    return !rangeEndPositionsAreOnSameLine(parentNode, lastChild, currentSourceFile);
-                }
-            }
-            else {
-                return false;
-            }
-        }
-
-        function synthesizedNodeStartsOnNewLine(node: Node, format?: ListFormat) {
-            if (nodeIsSynthesized(node)) {
-                const startsOnNewLine = node.startsOnNewLine;
-                if (startsOnNewLine === undefined) {
-                    return (format & ListFormat.PreferNewLine) !== 0;
-                }
-
-                return startsOnNewLine;
-            }
-
-            return (format & ListFormat.PreferNewLine) !== 0;
-        }
-
-        function needsIndentation(parent: Node, node1: Node, node2: Node): boolean {
-            parent = skipSynthesizedParentheses(parent);
-            node1 = skipSynthesizedParentheses(node1);
-            node2 = skipSynthesizedParentheses(node2);
-
-            // Always use a newline for synthesized code if the synthesizer desires it.
-            if (node2.startsOnNewLine) {
-                return true;
-            }
-
-            return !nodeIsSynthesized(parent)
-                && !nodeIsSynthesized(node1)
-                && !nodeIsSynthesized(node2)
-                && !rangeEndIsOnSameLineAsRangeStart(node1, node2, currentSourceFile);
-        }
-
-        function isSingleLineEmptyBlock(block: Block) {
-            return !block.multiLine
-                && isEmptyBlock(block);
-        }
-
-        function isEmptyBlock(block: BlockLike) {
-            return block.statements.length === 0
-                && rangeEndIsOnSameLineAsRangeStart(block, block, currentSourceFile);
-        }
-
-        function skipSynthesizedParentheses(node: Node) {
-            while (node.kind === SyntaxKind.ParenthesizedExpression && nodeIsSynthesized(node)) {
-                node = (<ParenthesizedExpression>node).expression;
-            }
-
-            return node;
-        }
-
-        function getTextOfNode(node: Node, includeTrivia?: boolean): string {
-            if (isGeneratedIdentifier(node)) {
-                return generateName(node);
-            }
-            else if (isIdentifier(node) && (nodeIsSynthesized(node) || !node.parent)) {
-                return unescapeIdentifier(node.text);
-            }
-            else if (node.kind === SyntaxKind.StringLiteral && (<StringLiteral>node).textSourceNode) {
-                return getTextOfNode((<StringLiteral>node).textSourceNode, includeTrivia);
-            }
-            else if (isLiteralExpression(node) && (nodeIsSynthesized(node) || !node.parent)) {
-                return node.text;
-            }
-
-            return getSourceTextOfNodeFromSourceFile(currentSourceFile, node, includeTrivia);
-        }
-
-        function getLiteralTextOfNode(node: LiteralLikeNode): string {
-            if (node.kind === SyntaxKind.StringLiteral && (<StringLiteral>node).textSourceNode) {
-                const textSourceNode = (<StringLiteral>node).textSourceNode;
-                if (isIdentifier(textSourceNode)) {
-                    return getEmitFlags(node) & EmitFlags.NoAsciiEscaping ?
-                        `"${escapeString(getTextOfNode(textSourceNode))}"` :
-                        `"${escapeNonAsciiString(getTextOfNode(textSourceNode))}"`;
-                }
-                else {
-                    return getLiteralTextOfNode(textSourceNode);
-                }
-            }
-
-            return getLiteralText(node, currentSourceFile);
-        }
-
-        /**
-         * Push a new name generation scope.
-         */
-        function pushNameGenerationScope() {
-            tempFlagsStack.push(tempFlags);
-            tempFlags = 0;
-        }
-
-        /**
-         * Pop the current name generation scope.
-         */
-        function popNameGenerationScope() {
-            tempFlags = tempFlagsStack.pop();
-        }
-
-        /**
-         * Generate the text for a generated identifier.
-         */
-        function generateName(name: GeneratedIdentifier) {
-            if (name.autoGenerateKind === GeneratedIdentifierKind.Node) {
-                // Node names generate unique names based on their original node
-                // and are cached based on that node's id.
-                const node = getNodeForGeneratedName(name);
-                return generateNameCached(node);
-            }
-            else {
-                // Auto, Loop, and Unique names are cached based on their unique
-                // autoGenerateId.
-                const autoGenerateId = name.autoGenerateId;
-                return autoGeneratedIdToGeneratedName[autoGenerateId] || (autoGeneratedIdToGeneratedName[autoGenerateId] = unescapeIdentifier(makeName(name)));
-            }
-        }
-
-        function generateNameCached(node: Node) {
-            const nodeId = getNodeId(node);
-            return nodeIdToGeneratedName[nodeId] || (nodeIdToGeneratedName[nodeId] = unescapeIdentifier(generateNameForNode(node)));
-        }
-
-        /**
-         * Returns a value indicating whether a name is unique globally, within the current file,
-         * or within the NameGenerator.
-         */
-        function isUniqueName(name: string): boolean {
-            return !(hasGlobalName && hasGlobalName(name))
-                && !currentSourceFile.identifiers.has(name)
-                && !generatedNames.has(name);
-        }
-
-        /**
-         * Returns a value indicating whether a name is unique within a container.
-         */
-        function isUniqueLocalName(name: string, container: Node): boolean {
-            for (let node = container; isNodeDescendantOf(node, container); node = node.nextContainer) {
-                if (node.locals) {
-                    const local = node.locals.get(name);
-                    // We conservatively include alias symbols to cover cases where they're emitted as locals
-                    if (local && local.flags & (SymbolFlags.Value | SymbolFlags.ExportValue | SymbolFlags.Alias)) {
-                        return false;
-                    }
-                }
-            }
-            return true;
-        }
-
-        /**
-         * Return the next available name in the pattern _a ... _z, _0, _1, ...
-         * TempFlags._i or TempFlags._n may be used to express a preference for that dedicated name.
-         * Note that names generated by makeTempVariableName and makeUniqueName will never conflict.
-         */
-        function makeTempVariableName(flags: TempFlags): string {
-            if (flags && !(tempFlags & flags)) {
-                const name = flags === TempFlags._i ? "_i" : "_n";
-                if (isUniqueName(name)) {
-                    tempFlags |= flags;
-                    return name;
-                }
-            }
-            while (true) {
-                const count = tempFlags & TempFlags.CountMask;
-                tempFlags++;
-                // Skip over 'i' and 'n'
-                if (count !== 8 && count !== 13) {
-                    const name = count < 26
-                        ? "_" + String.fromCharCode(CharacterCodes.a + count)
-                        : "_" + (count - 26);
-                    if (isUniqueName(name)) {
-                        return name;
-                    }
-                }
-            }
-        }
-
-        /**
-         * Generate a name that is unique within the current file and doesn't conflict with any names
-         * in global scope. The name is formed by adding an '_n' suffix to the specified base name,
-         * where n is a positive integer. Note that names generated by makeTempVariableName and
-         * makeUniqueName are guaranteed to never conflict.
-         */
-        function makeUniqueName(baseName: string): string {
-            // Find the first unique 'name_n', where n is a positive number
-            if (baseName.charCodeAt(baseName.length - 1) !== CharacterCodes._) {
-                baseName += "_";
-            }
-            let i = 1;
-            while (true) {
-                const generatedName = baseName + i;
-                if (isUniqueName(generatedName)) {
-                    generatedNames.set(generatedName, generatedName);
-                    return generatedName;
-                }
-                i++;
-            }
-        }
-
-        /**
-         * Generates a unique name for a ModuleDeclaration or EnumDeclaration.
-         */
-        function generateNameForModuleOrEnum(node: ModuleDeclaration | EnumDeclaration) {
-            const name = getTextOfNode(node.name);
-            // Use module/enum name itself if it is unique, otherwise make a unique variation
-            return isUniqueLocalName(name, node) ? name : makeUniqueName(name);
-        }
-
-        /**
-         * Generates a unique name for an ImportDeclaration or ExportDeclaration.
-         */
-        function generateNameForImportOrExportDeclaration(node: ImportDeclaration | ExportDeclaration) {
-            const expr = getExternalModuleName(node);
-            const baseName = expr.kind === SyntaxKind.StringLiteral ?
-                escapeIdentifier(makeIdentifierFromModuleName((<LiteralExpression>expr).text)) : "module";
-            return makeUniqueName(baseName);
-        }
-
-        /**
-         * Generates a unique name for a default export.
-         */
-        function generateNameForExportDefault() {
-            return makeUniqueName("default");
-        }
-
-        /**
-         * Generates a unique name for a class expression.
-         */
-        function generateNameForClassExpression() {
-            return makeUniqueName("class");
-        }
-
-        function generateNameForMethodOrAccessor(node: MethodDeclaration | AccessorDeclaration) {
-            if (isIdentifier(node.name)) {
-                return generateNameCached(node.name);
-            }
-            return makeTempVariableName(TempFlags.Auto);
-        }
-
-        /**
-         * Generates a unique name from a node.
-         */
-        function generateNameForNode(node: Node): string {
-            switch (node.kind) {
-                case SyntaxKind.Identifier:
-                    return makeUniqueName(getTextOfNode(node));
-                case SyntaxKind.ModuleDeclaration:
-                case SyntaxKind.EnumDeclaration:
-                    return generateNameForModuleOrEnum(<ModuleDeclaration | EnumDeclaration>node);
-                case SyntaxKind.ImportDeclaration:
-                case SyntaxKind.ExportDeclaration:
-                    return generateNameForImportOrExportDeclaration(<ImportDeclaration | ExportDeclaration>node);
-                case SyntaxKind.FunctionDeclaration:
-                case SyntaxKind.ClassDeclaration:
-                case SyntaxKind.ExportAssignment:
-                    return generateNameForExportDefault();
-                case SyntaxKind.ClassExpression:
-                    return generateNameForClassExpression();
-                case SyntaxKind.MethodDeclaration:
-                case SyntaxKind.GetAccessor:
-                case SyntaxKind.SetAccessor:
-                    return generateNameForMethodOrAccessor(<MethodDeclaration | AccessorDeclaration>node);
-                default:
-                    return makeTempVariableName(TempFlags.Auto);
-            }
-        }
-
-        /**
-         * Generates a unique identifier for a node.
-         */
-        function makeName(name: GeneratedIdentifier) {
-            switch (name.autoGenerateKind) {
-                case GeneratedIdentifierKind.Auto:
-                    return makeTempVariableName(TempFlags.Auto);
-                case GeneratedIdentifierKind.Loop:
-                    return makeTempVariableName(TempFlags._i);
-                case GeneratedIdentifierKind.Unique:
-                    return makeUniqueName(unescapeIdentifier(name.text));
-            }
-
-            Debug.fail("Unsupported GeneratedIdentifierKind.");
-        }
-
-        /**
-         * Gets the node from which a name should be generated.
-         */
-        function getNodeForGeneratedName(name: GeneratedIdentifier) {
-            const autoGenerateId = name.autoGenerateId;
-            let node = name as Node;
-            let original = node.original;
-            while (original) {
-                node = original;
-
-                // if "node" is a different generated name (having a different
-                // "autoGenerateId"), use it and stop traversing.
-                if (isIdentifier(node)
-                    && node.autoGenerateKind === GeneratedIdentifierKind.Node
-                    && node.autoGenerateId !== autoGenerateId) {
-                    break;
-                }
-
-                original = node.original;
-            }
-
-            // otherwise, return the original node for the source;
-            return node;
-        }
-    }
-
-    function createDelimiterMap() {
-        const delimiters: string[] = [];
-        delimiters[ListFormat.None] = "";
-        delimiters[ListFormat.CommaDelimited] = ",";
-        delimiters[ListFormat.BarDelimited] = " |";
-        delimiters[ListFormat.AmpersandDelimited] = " &";
-        return delimiters;
-    }
-
-    function getDelimiter(format: ListFormat) {
-        return delimiters[format & ListFormat.DelimitersMask];
-    }
-
-    function createBracketsMap() {
-        const brackets: string[][] = [];
-        brackets[ListFormat.Braces] = ["{", "}"];
-        brackets[ListFormat.Parenthesis] = ["(", ")"];
-        brackets[ListFormat.AngleBrackets] = ["<", ">"];
-        brackets[ListFormat.SquareBrackets] = ["[", "]"];
-        return brackets;
-    }
-
-    function getOpeningBracket(format: ListFormat) {
-        return brackets[format & ListFormat.BracketsMask][0];
-    }
-
-    function getClosingBracket(format: ListFormat) {
-        return brackets[format & ListFormat.BracketsMask][1];
-    }
-
-    // Flags enum to track count of temp variables and a few dedicated names
-    const enum TempFlags {
-        Auto = 0x00000000,  // No preferred name
-        CountMask = 0x0FFFFFFF,  // Temp variable counter
-        _i = 0x10000000,  // Use/preference flag for '_i'
-    }
-
-    const enum ListFormat {
-        None = 0,
-
-        // Line separators
-        SingleLine = 0,                 // Prints the list on a single line (default).
-        MultiLine = 1 << 0,             // Prints the list on multiple lines.
-        PreserveLines = 1 << 1,         // Prints the list using line preservation if possible.
-        LinesMask = SingleLine | MultiLine | PreserveLines,
-
-        // Delimiters
-        NotDelimited = 0,               // There is no delimiter between list items (default).
-        BarDelimited = 1 << 2,          // Each list item is space-and-bar (" |") delimited.
-        AmpersandDelimited = 1 << 3,    // Each list item is space-and-ampersand (" &") delimited.
-        CommaDelimited = 1 << 4,        // Each list item is comma (",") delimited.
-        DelimitersMask = BarDelimited | AmpersandDelimited | CommaDelimited,
-
-        AllowTrailingComma = 1 << 5,    // Write a trailing comma (",") if present.
-
-        // Whitespace
-        Indented = 1 << 6,              // The list should be indented.
-        SpaceBetweenBraces = 1 << 7,    // Inserts a space after the opening brace and before the closing brace.
-        SpaceBetweenSiblings = 1 << 8,  // Inserts a space between each sibling node.
-
-        // Brackets/Braces
-        Braces = 1 << 9,                // The list is surrounded by "{" and "}".
-        Parenthesis = 1 << 10,          // The list is surrounded by "(" and ")".
-        AngleBrackets = 1 << 11,        // The list is surrounded by "<" and ">".
-        SquareBrackets = 1 << 12,       // The list is surrounded by "[" and "]".
-        BracketsMask = Braces | Parenthesis | AngleBrackets | SquareBrackets,
-
-        OptionalIfUndefined = 1 << 13,  // Do not emit brackets if the list is undefined.
-        OptionalIfEmpty = 1 << 14,      // Do not emit brackets if the list is empty.
-        Optional = OptionalIfUndefined | OptionalIfEmpty,
-
-        // Other
-        PreferNewLine = 1 << 15,        // Prefer adding a LineTerminator between synthesized nodes.
-        NoTrailingNewLine = 1 << 16,    // Do not emit a trailing NewLine for a MultiLine list.
-        NoInterveningComments = 1 << 17, // Do not emit comments between each node
-
-        // Precomputed Formats
-        Modifiers = SingleLine | SpaceBetweenSiblings,
-        HeritageClauses = SingleLine | SpaceBetweenSiblings,
-        SingleLineTypeLiteralMembers = SingleLine | SpaceBetweenBraces | SpaceBetweenSiblings | Indented,
-        MultiLineTypeLiteralMembers = MultiLine | Indented,
-
-        TupleTypeElements = CommaDelimited | SpaceBetweenSiblings | SingleLine | Indented,
-        UnionTypeConstituents = BarDelimited | SpaceBetweenSiblings | SingleLine,
-        IntersectionTypeConstituents = AmpersandDelimited | SpaceBetweenSiblings | SingleLine,
-        ObjectBindingPatternElements = SingleLine | AllowTrailingComma | SpaceBetweenBraces | CommaDelimited | SpaceBetweenSiblings,
-        ArrayBindingPatternElements = SingleLine | AllowTrailingComma | CommaDelimited | SpaceBetweenSiblings,
-        ObjectLiteralExpressionProperties = PreserveLines | CommaDelimited | SpaceBetweenSiblings | SpaceBetweenBraces | Indented | Braces,
-        ArrayLiteralExpressionElements = PreserveLines | CommaDelimited | SpaceBetweenSiblings | AllowTrailingComma | Indented | SquareBrackets,
-        CommaListElements = CommaDelimited | SpaceBetweenSiblings | SingleLine,
-        CallExpressionArguments = CommaDelimited | SpaceBetweenSiblings | SingleLine | Parenthesis,
-        NewExpressionArguments = CommaDelimited | SpaceBetweenSiblings | SingleLine | Parenthesis | OptionalIfUndefined,
-        TemplateExpressionSpans = SingleLine | NoInterveningComments,
-        SingleLineBlockStatements = SpaceBetweenBraces | SpaceBetweenSiblings | SingleLine,
-        MultiLineBlockStatements = Indented | MultiLine,
-        VariableDeclarationList = CommaDelimited | SpaceBetweenSiblings | SingleLine,
-        SingleLineFunctionBodyStatements = SingleLine | SpaceBetweenSiblings | SpaceBetweenBraces,
-        MultiLineFunctionBodyStatements = MultiLine,
-        ClassHeritageClauses = SingleLine | SpaceBetweenSiblings,
-        ClassMembers = Indented | MultiLine,
-        InterfaceMembers = Indented | MultiLine,
-        EnumMembers = CommaDelimited | Indented | MultiLine,
-        CaseBlockClauses = Indented | MultiLine,
-        NamedImportsOrExportsElements = CommaDelimited | SpaceBetweenSiblings | AllowTrailingComma | SingleLine | SpaceBetweenBraces,
-        JsxElementChildren = SingleLine | NoInterveningComments,
-        JsxElementAttributes = SingleLine | SpaceBetweenSiblings | NoInterveningComments,
-        CaseOrDefaultClauseStatements = Indented | MultiLine | NoTrailingNewLine | OptionalIfEmpty,
-        HeritageClauseTypes = CommaDelimited | SpaceBetweenSiblings | SingleLine,
-        SourceFileStatements = MultiLine | NoTrailingNewLine,
-        Decorators = MultiLine | Optional,
-        TypeArguments = CommaDelimited | SpaceBetweenSiblings | SingleLine | Indented | AngleBrackets | Optional,
-        TypeParameters = CommaDelimited | SpaceBetweenSiblings | SingleLine | Indented | AngleBrackets | Optional,
-        Parameters = CommaDelimited | SpaceBetweenSiblings | SingleLine | Indented | Parenthesis,
-        IndexSignatureParameters = CommaDelimited | SpaceBetweenSiblings | SingleLine | Indented | SquareBrackets,
-    }
-}
+/// <reference path="checker.ts" />
+/// <reference path="transformer.ts" />
+/// <reference path="declarationEmitter.ts" />
+/// <reference path="sourcemap.ts" />
+/// <reference path="comments.ts" />
+
+namespace ts {
+    const delimiters = createDelimiterMap();
+    const brackets = createBracketsMap();
+
+    /*@internal*/
+    // targetSourceFile is when users only want one file in entire project to be emitted. This is used in compileOnSave feature
+    export function emitFiles(resolver: EmitResolver, host: EmitHost, targetSourceFile: SourceFile, emitOnlyDtsFiles?: boolean, transformers?: TransformerFactory<SourceFile>[]): EmitResult {
+        const compilerOptions = host.getCompilerOptions();
+        const moduleKind = getEmitModuleKind(compilerOptions);
+        const sourceMapDataList: SourceMapData[] = compilerOptions.sourceMap || compilerOptions.inlineSourceMap ? [] : undefined;
+        const emittedFilesList: string[] = compilerOptions.listEmittedFiles ? [] : undefined;
+        const emitterDiagnostics = createDiagnosticCollection();
+        const newLine = host.getNewLine();
+        const writer = createTextWriter(newLine);
+        const sourceMap = createSourceMapWriter(host, writer);
+
+        let currentSourceFile: SourceFile;
+        let bundledHelpers: Map<boolean>;
+        let isOwnFileEmit: boolean;
+        let emitSkipped = false;
+
+        const sourceFiles = getSourceFilesToEmit(host, targetSourceFile);
+
+        // Transform the source files
+        const transform = transformNodes(resolver, host, compilerOptions, sourceFiles, transformers, /*allowDtsFiles*/ false);
+
+        // Create a printer to print the nodes
+        const printer = createPrinter(compilerOptions, {
+            // resolver hooks
+            hasGlobalName: resolver.hasGlobalName,
+
+            // transform hooks
+            onEmitNode: transform.emitNodeWithNotification,
+            substituteNode: transform.substituteNode,
+
+            // sourcemap hooks
+            onEmitSourceMapOfNode: sourceMap.emitNodeWithSourceMap,
+            onEmitSourceMapOfToken: sourceMap.emitTokenWithSourceMap,
+            onEmitSourceMapOfPosition: sourceMap.emitPos,
+
+            // emitter hooks
+            onEmitHelpers: emitHelpers,
+            onSetSourceFile: setSourceFile,
+        });
+
+        // Emit each output file
+        performance.mark("beforePrint");
+        forEachEmittedFile(host, emitSourceFileOrBundle, transform.transformed, emitOnlyDtsFiles);
+        performance.measure("printTime", "beforePrint");
+
+        // Clean up emit nodes on parse tree
+        transform.dispose();
+
+        return {
+            emitSkipped,
+            diagnostics: emitterDiagnostics.getDiagnostics(),
+            emittedFiles: emittedFilesList,
+            sourceMaps: sourceMapDataList
+        };
+
+        function emitSourceFileOrBundle({ jsFilePath, sourceMapFilePath, declarationFilePath }: EmitFileNames, sourceFileOrBundle: SourceFile | Bundle) {
+            // Make sure not to write js file and source map file if any of them cannot be written
+            if (!host.isEmitBlocked(jsFilePath) && !compilerOptions.noEmit) {
+                if (!emitOnlyDtsFiles) {
+                    printSourceFileOrBundle(jsFilePath, sourceMapFilePath, sourceFileOrBundle);
+                }
+            }
+            else {
+                emitSkipped = true;
+            }
+
+            if (declarationFilePath) {
+                emitSkipped = writeDeclarationFile(declarationFilePath, getOriginalSourceFileOrBundle(sourceFileOrBundle), host, resolver, emitterDiagnostics, emitOnlyDtsFiles) || emitSkipped;
+            }
+
+            if (!emitSkipped && emittedFilesList) {
+                if (!emitOnlyDtsFiles) {
+                    emittedFilesList.push(jsFilePath);
+                }
+                if (sourceMapFilePath) {
+                    emittedFilesList.push(sourceMapFilePath);
+                }
+                if (declarationFilePath) {
+                    emittedFilesList.push(declarationFilePath);
+                }
+            }
+        }
+
+        function printSourceFileOrBundle(jsFilePath: string, sourceMapFilePath: string, sourceFileOrBundle: SourceFile | Bundle) {
+            const bundle = sourceFileOrBundle.kind === SyntaxKind.Bundle ? sourceFileOrBundle : undefined;
+            const sourceFile = sourceFileOrBundle.kind === SyntaxKind.SourceFile ? sourceFileOrBundle : undefined;
+            const sourceFiles = bundle ? bundle.sourceFiles : [sourceFile];
+            sourceMap.initialize(jsFilePath, sourceMapFilePath, sourceFileOrBundle);
+
+            if (bundle) {
+                bundledHelpers = createMap<boolean>();
+                isOwnFileEmit = false;
+                printer.writeBundle(bundle, writer);
+            }
+            else {
+                isOwnFileEmit = true;
+                printer.writeFile(sourceFile, writer);
+            }
+
+            writer.writeLine();
+
+            const sourceMappingURL = sourceMap.getSourceMappingURL();
+            if (sourceMappingURL) {
+                writer.write(`//# ${"sourceMappingURL"}=${sourceMappingURL}`); // Sometimes tools can sometimes see this line as a source mapping url comment
+            }
+
+            // Write the source map
+            if (compilerOptions.sourceMap && !compilerOptions.inlineSourceMap) {
+                writeFile(host, emitterDiagnostics, sourceMapFilePath, sourceMap.getText(), /*writeByteOrderMark*/ false, sourceFiles);
+            }
+
+            // Record source map data for the test harness.
+            if (sourceMapDataList) {
+                sourceMapDataList.push(sourceMap.getSourceMapData());
+            }
+
+            // Write the output file
+            writeFile(host, emitterDiagnostics, jsFilePath, writer.getText(), compilerOptions.emitBOM, sourceFiles);
+
+            // Reset state
+            sourceMap.reset();
+            writer.reset();
+
+            currentSourceFile = undefined;
+            bundledHelpers = undefined;
+            isOwnFileEmit = false;
+        }
+
+        function setSourceFile(node: SourceFile) {
+            currentSourceFile = node;
+            sourceMap.setSourceFile(node);
+        }
+
+        function emitHelpers(node: Node, writeLines: (text: string) => void) {
+            let helpersEmitted = false;
+            const bundle = node.kind === SyntaxKind.Bundle ? <Bundle>node : undefined;
+            if (bundle && moduleKind === ModuleKind.None) {
+                return;
+            }
+
+            const numNodes = bundle ? bundle.sourceFiles.length : 1;
+            for (let i = 0; i < numNodes; i++) {
+                const currentNode = bundle ? bundle.sourceFiles[i] : node;
+                const sourceFile = isSourceFile(currentNode) ? currentNode : currentSourceFile;
+                const shouldSkip = compilerOptions.noEmitHelpers || getExternalHelpersModuleName(sourceFile) !== undefined;
+                const shouldBundle = isSourceFile(currentNode) && !isOwnFileEmit;
+                const helpers = getEmitHelpers(currentNode);
+                if (helpers) {
+                    for (const helper of stableSort(helpers, compareEmitHelpers)) {
+                        if (!helper.scoped) {
+                            // Skip the helper if it can be skipped and the noEmitHelpers compiler
+                            // option is set, or if it can be imported and the importHelpers compiler
+                            // option is set.
+                            if (shouldSkip) continue;
+
+                            // Skip the helper if it can be bundled but hasn't already been emitted and we
+                            // are emitting a bundled module.
+                            if (shouldBundle) {
+                                if (bundledHelpers.get(helper.name)) {
+                                    continue;
+                                }
+
+                                bundledHelpers.set(helper.name, true);
+                            }
+                        }
+                        else if (bundle) {
+                            // Skip the helper if it is scoped and we are emitting bundled helpers
+                            continue;
+                        }
+
+                        writeLines(helper.text);
+                        helpersEmitted = true;
+                    }
+                }
+            }
+
+            return helpersEmitted;
+        }
+    }
+
+    export function createPrinter(printerOptions: PrinterOptions = {}, handlers: PrintHandlers = {}): Printer {
+        const {
+            hasGlobalName,
+            onEmitSourceMapOfNode,
+            onEmitSourceMapOfToken,
+            onEmitSourceMapOfPosition,
+            onEmitNode,
+            onEmitHelpers,
+            onSetSourceFile,
+            substituteNode,
+            onBeforeEmitNodeArray,
+            onAfterEmitNodeArray,
+            onBeforeEmitToken,
+            onAfterEmitToken
+        } = handlers;
+
+        const newLine = getNewLineCharacter(printerOptions);
+        const comments = createCommentWriter(printerOptions, onEmitSourceMapOfPosition);
+        const {
+            emitNodeWithComments,
+            emitBodyWithDetachedComments,
+            emitTrailingCommentsOfPosition,
+            emitLeadingCommentsOfPosition,
+        } = comments;
+
+        let currentSourceFile: SourceFile | undefined;
+        let nodeIdToGeneratedName: string[]; // Map of generated names for specific nodes.
+        let autoGeneratedIdToGeneratedName: string[]; // Map of generated names for temp and loop variables.
+        let generatedNames: Map<string>; // Set of names generated by the NameGenerator.
+        let tempFlagsStack: TempFlags[]; // Stack of enclosing name generation scopes.
+        let tempFlags: TempFlags; // TempFlags for the current name generation scope.
+        let writer: EmitTextWriter;
+        let ownWriter: EmitTextWriter;
+
+        reset();
+        return {
+            // public API
+            printNode,
+            printFile,
+            printBundle,
+
+            // internal API
+            writeNode,
+            writeFile,
+            writeBundle
+        };
+
+        function printNode(hint: EmitHint, node: Node, sourceFile: SourceFile): string {
+            switch (hint) {
+                case EmitHint.SourceFile:
+                    Debug.assert(isSourceFile(node), "Expected a SourceFile node.");
+                    break;
+                case EmitHint.IdentifierName:
+                    Debug.assert(isIdentifier(node), "Expected an Identifier node.");
+                    break;
+                case EmitHint.Expression:
+                    Debug.assert(isExpression(node), "Expected an Expression node.");
+                    break;
+            }
+            switch (node.kind) {
+                case SyntaxKind.SourceFile: return printFile(<SourceFile>node);
+                case SyntaxKind.Bundle: return printBundle(<Bundle>node);
+            }
+            writeNode(hint, node, sourceFile, beginPrint());
+            return endPrint();
+        }
+
+        function printBundle(bundle: Bundle): string {
+            writeBundle(bundle, beginPrint());
+            return endPrint();
+        }
+
+        function printFile(sourceFile: SourceFile): string {
+            writeFile(sourceFile, beginPrint());
+            return endPrint();
+        }
+
+        /**
+         * If `sourceFile` is `undefined`, `node` must be a synthesized `TypeNode`.
+         */
+        function writeNode(hint: EmitHint, node: TypeNode, sourceFile: undefined, output: EmitTextWriter): void;
+        function writeNode(hint: EmitHint, node: Node, sourceFile: SourceFile, output: EmitTextWriter): void;
+        function writeNode(hint: EmitHint, node: Node, sourceFile: SourceFile | undefined, output: EmitTextWriter) {
+            const previousWriter = writer;
+            setWriter(output);
+            print(hint, node, sourceFile);
+            reset();
+            writer = previousWriter;
+        }
+
+        function writeBundle(bundle: Bundle, output: EmitTextWriter) {
+            const previousWriter = writer;
+            setWriter(output);
+            emitShebangIfNeeded(bundle);
+            emitPrologueDirectivesIfNeeded(bundle);
+            emitHelpersIndirect(bundle);
+            for (const sourceFile of bundle.sourceFiles) {
+                print(EmitHint.SourceFile, sourceFile, sourceFile);
+            }
+            reset();
+            writer = previousWriter;
+        }
+
+        function writeFile(sourceFile: SourceFile, output: EmitTextWriter) {
+            const previousWriter = writer;
+            setWriter(output);
+            emitShebangIfNeeded(sourceFile);
+            emitPrologueDirectivesIfNeeded(sourceFile);
+            print(EmitHint.SourceFile, sourceFile, sourceFile);
+            reset();
+            writer = previousWriter;
+        }
+
+        function beginPrint() {
+            return ownWriter || (ownWriter = createTextWriter(newLine));
+        }
+
+        function endPrint() {
+            const text = ownWriter.getText();
+            ownWriter.reset();
+            return text;
+        }
+
+        function print(hint: EmitHint, node: Node, sourceFile: SourceFile | undefined) {
+            if (sourceFile) {
+                setSourceFile(sourceFile);
+            }
+            pipelineEmitWithNotification(hint, node);
+        }
+
+        function setSourceFile(sourceFile: SourceFile) {
+            currentSourceFile = sourceFile;
+            comments.setSourceFile(sourceFile);
+            if (onSetSourceFile) {
+                onSetSourceFile(sourceFile);
+            }
+        }
+
+        function setWriter(output: EmitTextWriter | undefined) {
+            writer = output;
+            comments.setWriter(output);
+        }
+
+        function reset() {
+            nodeIdToGeneratedName = [];
+            autoGeneratedIdToGeneratedName = [];
+            generatedNames = createMap<string>();
+            tempFlagsStack = [];
+            tempFlags = TempFlags.Auto;
+            comments.reset();
+            setWriter(/*output*/ undefined);
+        }
+
+        function emit(node: Node) {
+            pipelineEmitWithNotification(EmitHint.Unspecified, node);
+        }
+
+        function emitIdentifierName(node: Identifier) {
+            pipelineEmitWithNotification(EmitHint.IdentifierName, node);
+        }
+
+        function emitExpression(node: Expression) {
+            pipelineEmitWithNotification(EmitHint.Expression, node);
+        }
+
+        function pipelineEmitWithNotification(hint: EmitHint, node: Node) {
+            if (onEmitNode) {
+                onEmitNode(hint, node, pipelineEmitWithComments);
+            }
+            else {
+                pipelineEmitWithComments(hint, node);
+            }
+        }
+
+        function pipelineEmitWithComments(hint: EmitHint, node: Node) {
+            node = trySubstituteNode(hint, node);
+            if (emitNodeWithComments && hint !== EmitHint.SourceFile) {
+                emitNodeWithComments(hint, node, pipelineEmitWithSourceMap);
+            }
+            else {
+                pipelineEmitWithSourceMap(hint, node);
+            }
+        }
+
+        function pipelineEmitWithSourceMap(hint: EmitHint, node: Node) {
+            if (onEmitSourceMapOfNode && hint !== EmitHint.SourceFile && hint !== EmitHint.IdentifierName) {
+                onEmitSourceMapOfNode(hint, node, pipelineEmitWithHint);
+            }
+            else {
+                pipelineEmitWithHint(hint, node);
+            }
+        }
+
+        function pipelineEmitWithHint(hint: EmitHint, node: Node): void {
+            switch (hint) {
+                case EmitHint.SourceFile: return pipelineEmitSourceFile(node);
+                case EmitHint.IdentifierName: return pipelineEmitIdentifierName(node);
+                case EmitHint.Expression: return pipelineEmitExpression(node);
+                case EmitHint.Unspecified: return pipelineEmitUnspecified(node);
+            }
+        }
+
+        function pipelineEmitSourceFile(node: Node): void {
+            Debug.assertNode(node, isSourceFile);
+            emitSourceFile(<SourceFile>node);
+        }
+
+        function pipelineEmitIdentifierName(node: Node): void {
+            Debug.assertNode(node, isIdentifier);
+            emitIdentifier(<Identifier>node);
+        }
+
+        function pipelineEmitUnspecified(node: Node): void {
+            const kind = node.kind;
+
+            // Reserved words
+            // Strict mode reserved words
+            // Contextual keywords
+            if (isKeyword(kind)) {
+                writeTokenNode(node);
+                return;
+            }
+
+            switch (kind) {
+                // Pseudo-literals
+                case SyntaxKind.TemplateHead:
+                case SyntaxKind.TemplateMiddle:
+                case SyntaxKind.TemplateTail:
+                    return emitLiteral(<LiteralExpression>node);
+
+                // Identifiers
+                case SyntaxKind.Identifier:
+                    return emitIdentifier(<Identifier>node);
+
+                // Parse tree nodes
+
+                // Names
+                case SyntaxKind.QualifiedName:
+                    return emitQualifiedName(<QualifiedName>node);
+                case SyntaxKind.ComputedPropertyName:
+                    return emitComputedPropertyName(<ComputedPropertyName>node);
+
+                // Signature elements
+                case SyntaxKind.TypeParameter:
+                    return emitTypeParameter(<TypeParameterDeclaration>node);
+                case SyntaxKind.Parameter:
+                    return emitParameter(<ParameterDeclaration>node);
+                case SyntaxKind.Decorator:
+                    return emitDecorator(<Decorator>node);
+
+                // Type members
+                case SyntaxKind.PropertySignature:
+                    return emitPropertySignature(<PropertySignature>node);
+                case SyntaxKind.PropertyDeclaration:
+                    return emitPropertyDeclaration(<PropertyDeclaration>node);
+                case SyntaxKind.MethodSignature:
+                    return emitMethodSignature(<MethodSignature>node);
+                case SyntaxKind.MethodDeclaration:
+                    return emitMethodDeclaration(<MethodDeclaration>node);
+                case SyntaxKind.Constructor:
+                    return emitConstructor(<ConstructorDeclaration>node);
+                case SyntaxKind.GetAccessor:
+                case SyntaxKind.SetAccessor:
+                    return emitAccessorDeclaration(<AccessorDeclaration>node);
+                case SyntaxKind.CallSignature:
+                    return emitCallSignature(<CallSignatureDeclaration>node);
+                case SyntaxKind.ConstructSignature:
+                    return emitConstructSignature(<ConstructSignatureDeclaration>node);
+                case SyntaxKind.IndexSignature:
+                    return emitIndexSignature(<IndexSignatureDeclaration>node);
+
+                // Types
+                case SyntaxKind.TypePredicate:
+                    return emitTypePredicate(<TypePredicateNode>node);
+                case SyntaxKind.TypeReference:
+                    return emitTypeReference(<TypeReferenceNode>node);
+                case SyntaxKind.FunctionType:
+                    return emitFunctionType(<FunctionTypeNode>node);
+                case SyntaxKind.ConstructorType:
+                    return emitConstructorType(<ConstructorTypeNode>node);
+                case SyntaxKind.TypeQuery:
+                    return emitTypeQuery(<TypeQueryNode>node);
+                case SyntaxKind.TypeLiteral:
+                    return emitTypeLiteral(<TypeLiteralNode>node);
+                case SyntaxKind.ArrayType:
+                    return emitArrayType(<ArrayTypeNode>node);
+                case SyntaxKind.TupleType:
+                    return emitTupleType(<TupleTypeNode>node);
+                case SyntaxKind.UnionType:
+                    return emitUnionType(<UnionTypeNode>node);
+                case SyntaxKind.IntersectionType:
+                    return emitIntersectionType(<IntersectionTypeNode>node);
+                case SyntaxKind.ParenthesizedType:
+                    return emitParenthesizedType(<ParenthesizedTypeNode>node);
+                case SyntaxKind.ExpressionWithTypeArguments:
+                    return emitExpressionWithTypeArguments(<ExpressionWithTypeArguments>node);
+                case SyntaxKind.ThisType:
+                    return emitThisType();
+                case SyntaxKind.TypeOperator:
+                    return emitTypeOperator(<TypeOperatorNode>node);
+                case SyntaxKind.IndexedAccessType:
+                    return emitIndexedAccessType(<IndexedAccessTypeNode>node);
+                case SyntaxKind.MappedType:
+                    return emitMappedType(<MappedTypeNode>node);
+                case SyntaxKind.LiteralType:
+                    return emitLiteralType(<LiteralTypeNode>node);
+
+                // Binding patterns
+                case SyntaxKind.ObjectBindingPattern:
+                    return emitObjectBindingPattern(<ObjectBindingPattern>node);
+                case SyntaxKind.ArrayBindingPattern:
+                    return emitArrayBindingPattern(<ArrayBindingPattern>node);
+                case SyntaxKind.BindingElement:
+                    return emitBindingElement(<BindingElement>node);
+
+                // Misc
+                case SyntaxKind.TemplateSpan:
+                    return emitTemplateSpan(<TemplateSpan>node);
+                case SyntaxKind.SemicolonClassElement:
+                    return emitSemicolonClassElement();
+
+                // Statements
+                case SyntaxKind.Block:
+                    return emitBlock(<Block>node);
+                case SyntaxKind.VariableStatement:
+                    return emitVariableStatement(<VariableStatement>node);
+                case SyntaxKind.EmptyStatement:
+                    return emitEmptyStatement();
+                case SyntaxKind.ExpressionStatement:
+                    return emitExpressionStatement(<ExpressionStatement>node);
+                case SyntaxKind.IfStatement:
+                    return emitIfStatement(<IfStatement>node);
+                case SyntaxKind.DoStatement:
+                    return emitDoStatement(<DoStatement>node);
+                case SyntaxKind.WhileStatement:
+                    return emitWhileStatement(<WhileStatement>node);
+                case SyntaxKind.ForStatement:
+                    return emitForStatement(<ForStatement>node);
+                case SyntaxKind.ForInStatement:
+                    return emitForInStatement(<ForInStatement>node);
+                case SyntaxKind.ForOfStatement:
+                    return emitForOfStatement(<ForOfStatement>node);
+                case SyntaxKind.ContinueStatement:
+                    return emitContinueStatement(<ContinueStatement>node);
+                case SyntaxKind.BreakStatement:
+                    return emitBreakStatement(<BreakStatement>node);
+                case SyntaxKind.ReturnStatement:
+                    return emitReturnStatement(<ReturnStatement>node);
+                case SyntaxKind.WithStatement:
+                    return emitWithStatement(<WithStatement>node);
+                case SyntaxKind.SwitchStatement:
+                    return emitSwitchStatement(<SwitchStatement>node);
+                case SyntaxKind.LabeledStatement:
+                    return emitLabeledStatement(<LabeledStatement>node);
+                case SyntaxKind.ThrowStatement:
+                    return emitThrowStatement(<ThrowStatement>node);
+                case SyntaxKind.TryStatement:
+                    return emitTryStatement(<TryStatement>node);
+                case SyntaxKind.DebuggerStatement:
+                    return emitDebuggerStatement(<DebuggerStatement>node);
+
+                // Declarations
+                case SyntaxKind.VariableDeclaration:
+                    return emitVariableDeclaration(<VariableDeclaration>node);
+                case SyntaxKind.VariableDeclarationList:
+                    return emitVariableDeclarationList(<VariableDeclarationList>node);
+                case SyntaxKind.FunctionDeclaration:
+                    return emitFunctionDeclaration(<FunctionDeclaration>node);
+                case SyntaxKind.ClassDeclaration:
+                    return emitClassDeclaration(<ClassDeclaration>node);
+                case SyntaxKind.InterfaceDeclaration:
+                    return emitInterfaceDeclaration(<InterfaceDeclaration>node);
+                case SyntaxKind.TypeAliasDeclaration:
+                    return emitTypeAliasDeclaration(<TypeAliasDeclaration>node);
+                case SyntaxKind.EnumDeclaration:
+                    return emitEnumDeclaration(<EnumDeclaration>node);
+                case SyntaxKind.ModuleDeclaration:
+                    return emitModuleDeclaration(<ModuleDeclaration>node);
+                case SyntaxKind.ModuleBlock:
+                    return emitModuleBlock(<ModuleBlock>node);
+                case SyntaxKind.CaseBlock:
+                    return emitCaseBlock(<CaseBlock>node);
+                case SyntaxKind.NamespaceExportDeclaration:
+                    return emitNamespaceExportDeclaration(<NamespaceExportDeclaration>node);
+                case SyntaxKind.ImportEqualsDeclaration:
+                    return emitImportEqualsDeclaration(<ImportEqualsDeclaration>node);
+                case SyntaxKind.ImportDeclaration:
+                    return emitImportDeclaration(<ImportDeclaration>node);
+                case SyntaxKind.ImportClause:
+                    return emitImportClause(<ImportClause>node);
+                case SyntaxKind.NamespaceImport:
+                    return emitNamespaceImport(<NamespaceImport>node);
+                case SyntaxKind.NamedImports:
+                    return emitNamedImports(<NamedImports>node);
+                case SyntaxKind.ImportSpecifier:
+                    return emitImportSpecifier(<ImportSpecifier>node);
+                case SyntaxKind.ExportAssignment:
+                    return emitExportAssignment(<ExportAssignment>node);
+                case SyntaxKind.ExportDeclaration:
+                    return emitExportDeclaration(<ExportDeclaration>node);
+                case SyntaxKind.NamedExports:
+                    return emitNamedExports(<NamedExports>node);
+                case SyntaxKind.ExportSpecifier:
+                    return emitExportSpecifier(<ExportSpecifier>node);
+                case SyntaxKind.MissingDeclaration:
+                    return;
+
+                // Module references
+                case SyntaxKind.ExternalModuleReference:
+                    return emitExternalModuleReference(<ExternalModuleReference>node);
+
+                // JSX (non-expression)
+                case SyntaxKind.JsxText:
+                    return emitJsxText(<JsxText>node);
+                case SyntaxKind.JsxOpeningElement:
+                    return emitJsxOpeningElement(<JsxOpeningElement>node);
+                case SyntaxKind.JsxClosingElement:
+                    return emitJsxClosingElement(<JsxClosingElement>node);
+                case SyntaxKind.JsxAttribute:
+                    return emitJsxAttribute(<JsxAttribute>node);
+                case SyntaxKind.JsxAttributes:
+                    return emitJsxAttributes(<JsxAttributes>node);
+                case SyntaxKind.JsxSpreadAttribute:
+                    return emitJsxSpreadAttribute(<JsxSpreadAttribute>node);
+                case SyntaxKind.JsxExpression:
+                    return emitJsxExpression(<JsxExpression>node);
+
+                // Clauses
+                case SyntaxKind.CaseClause:
+                    return emitCaseClause(<CaseClause>node);
+                case SyntaxKind.DefaultClause:
+                    return emitDefaultClause(<DefaultClause>node);
+                case SyntaxKind.HeritageClause:
+                    return emitHeritageClause(<HeritageClause>node);
+                case SyntaxKind.CatchClause:
+                    return emitCatchClause(<CatchClause>node);
+
+                // Property assignments
+                case SyntaxKind.PropertyAssignment:
+                    return emitPropertyAssignment(<PropertyAssignment>node);
+                case SyntaxKind.ShorthandPropertyAssignment:
+                    return emitShorthandPropertyAssignment(<ShorthandPropertyAssignment>node);
+                case SyntaxKind.SpreadAssignment:
+                    return emitSpreadAssignment(node as SpreadAssignment);
+
+                // Enum
+                case SyntaxKind.EnumMember:
+                    return emitEnumMember(<EnumMember>node);
+
+                // JSDoc nodes (ignored)
+                // Transformation nodes (ignored)
+            }
+
+            // If the node is an expression, try to emit it as an expression with
+            // substitution.
+            if (isExpression(node)) {
+                return pipelineEmitExpression(trySubstituteNode(EmitHint.Expression, node));
+            }
+
+            if (isToken(node)) {
+                writeTokenNode(node);
+                return;
+            }
+        }
+
+        function pipelineEmitExpression(node: Node): void {
+            const kind = node.kind;
+            switch (kind) {
+                // Literals
+                case SyntaxKind.NumericLiteral:
+                    return emitNumericLiteral(<NumericLiteral>node);
+
+                case SyntaxKind.StringLiteral:
+                case SyntaxKind.RegularExpressionLiteral:
+                case SyntaxKind.NoSubstitutionTemplateLiteral:
+                    return emitLiteral(<LiteralExpression>node);
+
+                // Identifiers
+                case SyntaxKind.Identifier:
+                    return emitIdentifier(<Identifier>node);
+
+                // Reserved words
+                case SyntaxKind.FalseKeyword:
+                case SyntaxKind.NullKeyword:
+                case SyntaxKind.SuperKeyword:
+                case SyntaxKind.TrueKeyword:
+                case SyntaxKind.ThisKeyword:
+                case SyntaxKind.ImportKeyword:
+                    writeTokenNode(node);
+                    return;
+
+                // Expressions
+                case SyntaxKind.ArrayLiteralExpression:
+                    return emitArrayLiteralExpression(<ArrayLiteralExpression>node);
+                case SyntaxKind.ObjectLiteralExpression:
+                    return emitObjectLiteralExpression(<ObjectLiteralExpression>node);
+                case SyntaxKind.PropertyAccessExpression:
+                    return emitPropertyAccessExpression(<PropertyAccessExpression>node);
+                case SyntaxKind.ElementAccessExpression:
+                    return emitElementAccessExpression(<ElementAccessExpression>node);
+                case SyntaxKind.CallExpression:
+                    return emitCallExpression(<CallExpression>node);
+                case SyntaxKind.NewExpression:
+                    return emitNewExpression(<NewExpression>node);
+                case SyntaxKind.TaggedTemplateExpression:
+                    return emitTaggedTemplateExpression(<TaggedTemplateExpression>node);
+                case SyntaxKind.TypeAssertionExpression:
+                    return emitTypeAssertionExpression(<TypeAssertion>node);
+                case SyntaxKind.ParenthesizedExpression:
+                    return emitParenthesizedExpression(<ParenthesizedExpression>node);
+                case SyntaxKind.FunctionExpression:
+                    return emitFunctionExpression(<FunctionExpression>node);
+                case SyntaxKind.ArrowFunction:
+                    return emitArrowFunction(<ArrowFunction>node);
+                case SyntaxKind.DeleteExpression:
+                    return emitDeleteExpression(<DeleteExpression>node);
+                case SyntaxKind.TypeOfExpression:
+                    return emitTypeOfExpression(<TypeOfExpression>node);
+                case SyntaxKind.VoidExpression:
+                    return emitVoidExpression(<VoidExpression>node);
+                case SyntaxKind.AwaitExpression:
+                    return emitAwaitExpression(<AwaitExpression>node);
+                case SyntaxKind.PrefixUnaryExpression:
+                    return emitPrefixUnaryExpression(<PrefixUnaryExpression>node);
+                case SyntaxKind.PostfixUnaryExpression:
+                    return emitPostfixUnaryExpression(<PostfixUnaryExpression>node);
+                case SyntaxKind.BinaryExpression:
+                    return emitBinaryExpression(<BinaryExpression>node);
+                case SyntaxKind.ConditionalExpression:
+                    return emitConditionalExpression(<ConditionalExpression>node);
+                case SyntaxKind.TemplateExpression:
+                    return emitTemplateExpression(<TemplateExpression>node);
+                case SyntaxKind.YieldExpression:
+                    return emitYieldExpression(<YieldExpression>node);
+                case SyntaxKind.SpreadElement:
+                    return emitSpreadExpression(<SpreadElement>node);
+                case SyntaxKind.ClassExpression:
+                    return emitClassExpression(<ClassExpression>node);
+                case SyntaxKind.OmittedExpression:
+                    return;
+                case SyntaxKind.AsExpression:
+                    return emitAsExpression(<AsExpression>node);
+                case SyntaxKind.NonNullExpression:
+                    return emitNonNullExpression(<NonNullExpression>node);
+                case SyntaxKind.MetaProperty:
+                    return emitMetaProperty(<MetaProperty>node);
+
+                // JSX
+                case SyntaxKind.JsxElement:
+                    return emitJsxElement(<JsxElement>node);
+                case SyntaxKind.JsxSelfClosingElement:
+                    return emitJsxSelfClosingElement(<JsxSelfClosingElement>node);
+
+                // Transformation nodes
+                case SyntaxKind.PartiallyEmittedExpression:
+                    return emitPartiallyEmittedExpression(<PartiallyEmittedExpression>node);
+
+                case SyntaxKind.CommaListExpression:
+                    return emitCommaList(<CommaListExpression>node);
+            }
+        }
+
+        function trySubstituteNode(hint: EmitHint, node: Node) {
+            return node && substituteNode && substituteNode(hint, node) || node;
+        }
+
+        function emitHelpersIndirect(node: Node) {
+            if (onEmitHelpers) {
+                onEmitHelpers(node, writeLines);
+            }
+        }
+
+        //
+        // Literals/Pseudo-literals
+        //
+
+        // SyntaxKind.NumericLiteral
+        function emitNumericLiteral(node: NumericLiteral) {
+            emitLiteral(node);
+        }
+
+        // SyntaxKind.StringLiteral
+        // SyntaxKind.RegularExpressionLiteral
+        // SyntaxKind.NoSubstitutionTemplateLiteral
+        // SyntaxKind.TemplateHead
+        // SyntaxKind.TemplateMiddle
+        // SyntaxKind.TemplateTail
+        function emitLiteral(node: LiteralLikeNode) {
+            const text = getLiteralTextOfNode(node);
+            if ((printerOptions.sourceMap || printerOptions.inlineSourceMap)
+                && (node.kind === SyntaxKind.StringLiteral || isTemplateLiteralKind(node.kind))) {
+                writer.writeLiteral(text);
+            }
+            else {
+                write(text);
+            }
+        }
+
+        //
+        // Identifiers
+        //
+
+        function emitIdentifier(node: Identifier) {
+            write(getTextOfNode(node, /*includeTrivia*/ false));
+            emitTypeArguments(node, node.typeArguments);
+        }
+
+        //
+        // Names
+        //
+
+        function emitQualifiedName(node: QualifiedName) {
+            emitEntityName(node.left);
+            write(".");
+            emit(node.right);
+        }
+
+        function emitEntityName(node: EntityName) {
+            if (node.kind === SyntaxKind.Identifier) {
+                emitExpression(<Identifier>node);
+            }
+            else {
+                emit(node);
+            }
+        }
+
+        function emitComputedPropertyName(node: ComputedPropertyName) {
+            write("[");
+            emitExpression(node.expression);
+            write("]");
+        }
+
+        //
+        // Signature elements
+        //
+
+        function emitTypeParameter(node: TypeParameterDeclaration) {
+            emit(node.name);
+            emitWithPrefix(" extends ", node.constraint);
+            emitWithPrefix(" = ", node.default);
+        }
+
+        function emitParameter(node: ParameterDeclaration) {
+            emitDecorators(node, node.decorators);
+            emitModifiers(node, node.modifiers);
+            writeIfPresent(node.dotDotDotToken, "...");
+            emit(node.name);
+            writeIfPresent(node.questionToken, "?");
+            emitWithPrefix(": ", node.type);
+            emitExpressionWithPrefix(" = ", node.initializer);
+        }
+
+        function emitDecorator(decorator: Decorator) {
+            write("@");
+            emitExpression(decorator.expression);
+        }
+
+        //
+        // Type members
+        //
+
+        function emitPropertySignature(node: PropertySignature) {
+            emitDecorators(node, node.decorators);
+            emitModifiers(node, node.modifiers);
+            emit(node.name);
+            writeIfPresent(node.questionToken, "?");
+            emitWithPrefix(": ", node.type);
+            write(";");
+        }
+
+        function emitPropertyDeclaration(node: PropertyDeclaration) {
+            emitDecorators(node, node.decorators);
+            emitModifiers(node, node.modifiers);
+            emit(node.name);
+            writeIfPresent(node.questionToken, "?");
+            emitWithPrefix(": ", node.type);
+            emitExpressionWithPrefix(" = ", node.initializer);
+            write(";");
+        }
+
+        function emitMethodSignature(node: MethodSignature) {
+            emitDecorators(node, node.decorators);
+            emitModifiers(node, node.modifiers);
+            emit(node.name);
+            writeIfPresent(node.questionToken, "?");
+            emitTypeParameters(node, node.typeParameters);
+            emitParameters(node, node.parameters);
+            emitWithPrefix(": ", node.type);
+            write(";");
+        }
+
+        function emitMethodDeclaration(node: MethodDeclaration) {
+            emitDecorators(node, node.decorators);
+            emitModifiers(node, node.modifiers);
+            writeIfPresent(node.asteriskToken, "*");
+            emit(node.name);
+            writeIfPresent(node.questionToken, "?");
+            emitSignatureAndBody(node, emitSignatureHead);
+        }
+
+        function emitConstructor(node: ConstructorDeclaration) {
+            emitModifiers(node, node.modifiers);
+            write("constructor");
+            emitSignatureAndBody(node, emitSignatureHead);
+        }
+
+        function emitAccessorDeclaration(node: AccessorDeclaration) {
+            emitDecorators(node, node.decorators);
+            emitModifiers(node, node.modifiers);
+            write(node.kind === SyntaxKind.GetAccessor ? "get " : "set ");
+            emit(node.name);
+            emitSignatureAndBody(node, emitSignatureHead);
+        }
+
+        function emitCallSignature(node: CallSignatureDeclaration) {
+            emitDecorators(node, node.decorators);
+            emitModifiers(node, node.modifiers);
+            emitTypeParameters(node, node.typeParameters);
+            emitParameters(node, node.parameters);
+            emitWithPrefix(": ", node.type);
+            write(";");
+        }
+
+        function emitConstructSignature(node: ConstructSignatureDeclaration) {
+            emitDecorators(node, node.decorators);
+            emitModifiers(node, node.modifiers);
+            write("new ");
+            emitTypeParameters(node, node.typeParameters);
+            emitParameters(node, node.parameters);
+            emitWithPrefix(": ", node.type);
+            write(";");
+        }
+
+        function emitIndexSignature(node: IndexSignatureDeclaration) {
+            emitDecorators(node, node.decorators);
+            emitModifiers(node, node.modifiers);
+            emitParametersForIndexSignature(node, node.parameters);
+            emitWithPrefix(": ", node.type);
+            write(";");
+        }
+
+        function emitSemicolonClassElement() {
+            write(";");
+        }
+
+        //
+        // Types
+        //
+
+        function emitTypePredicate(node: TypePredicateNode) {
+            emit(node.parameterName);
+            write(" is ");
+            emit(node.type);
+        }
+
+        function emitTypeReference(node: TypeReferenceNode) {
+            emit(node.typeName);
+            emitTypeArguments(node, node.typeArguments);
+        }
+
+        function emitFunctionType(node: FunctionTypeNode) {
+            emitTypeParameters(node, node.typeParameters);
+            emitParametersForArrow(node, node.parameters);
+            write(" => ");
+            emit(node.type);
+        }
+
+        function emitConstructorType(node: ConstructorTypeNode) {
+            write("new ");
+            emitTypeParameters(node, node.typeParameters);
+            emitParametersForArrow(node, node.parameters);
+            write(" => ");
+            emit(node.type);
+        }
+
+        function emitTypeQuery(node: TypeQueryNode) {
+            write("typeof ");
+            emit(node.exprName);
+        }
+
+        function emitTypeLiteral(node: TypeLiteralNode) {
+            write("{");
+            // If the literal is empty, do not add spaces between braces.
+            if (node.members.length > 0) {
+                emitList(node, node.members, getEmitFlags(node) & EmitFlags.SingleLine ? ListFormat.SingleLineTypeLiteralMembers : ListFormat.MultiLineTypeLiteralMembers);
+            }
+            write("}");
+        }
+
+        function emitArrayType(node: ArrayTypeNode) {
+            emit(node.elementType);
+            write("[]");
+        }
+
+        function emitTupleType(node: TupleTypeNode) {
+            write("[");
+            emitList(node, node.elementTypes, ListFormat.TupleTypeElements);
+            write("]");
+        }
+
+        function emitUnionType(node: UnionTypeNode) {
+            emitList(node, node.types, ListFormat.UnionTypeConstituents);
+        }
+
+        function emitIntersectionType(node: IntersectionTypeNode) {
+            emitList(node, node.types, ListFormat.IntersectionTypeConstituents);
+        }
+
+        function emitParenthesizedType(node: ParenthesizedTypeNode) {
+            write("(");
+            emit(node.type);
+            write(")");
+        }
+
+        function emitThisType() {
+            write("this");
+        }
+
+        function emitTypeOperator(node: TypeOperatorNode) {
+            writeTokenText(node.operator);
+            write(" ");
+            emit(node.type);
+        }
+
+        function emitIndexedAccessType(node: IndexedAccessTypeNode) {
+            emit(node.objectType);
+            write("[");
+            emit(node.indexType);
+            write("]");
+        }
+
+        function emitMappedType(node: MappedTypeNode) {
+            const emitFlags = getEmitFlags(node);
+            write("{");
+            if (emitFlags & EmitFlags.SingleLine) {
+                write(" ");
+            }
+            else {
+                writeLine();
+                increaseIndent();
+            }
+            writeIfPresent(node.readonlyToken, "readonly ");
+            write("[");
+            emit(node.typeParameter.name);
+            write(" in ");
+            emit(node.typeParameter.constraint);
+            write("]");
+            writeIfPresent(node.questionToken, "?");
+            write(": ");
+            emit(node.type);
+            write(";");
+            if (emitFlags & EmitFlags.SingleLine) {
+                write(" ");
+            }
+            else {
+                writeLine();
+                decreaseIndent();
+            }
+            write("}");
+        }
+
+        function emitLiteralType(node: LiteralTypeNode) {
+            emitExpression(node.literal);
+        }
+
+        //
+        // Binding patterns
+        //
+
+        function emitObjectBindingPattern(node: ObjectBindingPattern) {
+            const elements = node.elements;
+            if (elements.length === 0) {
+                write("{}");
+            }
+            else {
+                write("{");
+                emitList(node, elements, ListFormat.ObjectBindingPatternElements);
+                write("}");
+            }
+        }
+
+        function emitArrayBindingPattern(node: ArrayBindingPattern) {
+            const elements = node.elements;
+            if (elements.length === 0) {
+                write("[]");
+            }
+            else {
+                write("[");
+                emitList(node, node.elements, ListFormat.ArrayBindingPatternElements);
+                write("]");
+            }
+        }
+
+        function emitBindingElement(node: BindingElement) {
+            emitWithSuffix(node.propertyName, ": ");
+            writeIfPresent(node.dotDotDotToken, "...");
+            emit(node.name);
+            emitExpressionWithPrefix(" = ", node.initializer);
+        }
+
+        //
+        // Expressions
+        //
+
+        function emitArrayLiteralExpression(node: ArrayLiteralExpression) {
+            const elements = node.elements;
+            if (elements.length === 0) {
+                write("[]");
+            }
+            else {
+                const preferNewLine = node.multiLine ? ListFormat.PreferNewLine : ListFormat.None;
+                emitExpressionList(node, elements, ListFormat.ArrayLiteralExpressionElements | preferNewLine);
+            }
+        }
+
+        function emitObjectLiteralExpression(node: ObjectLiteralExpression) {
+            const properties = node.properties;
+            if (properties.length === 0) {
+                write("{}");
+            }
+            else {
+                const indentedFlag = getEmitFlags(node) & EmitFlags.Indented;
+                if (indentedFlag) {
+                    increaseIndent();
+                }
+
+                const preferNewLine = node.multiLine ? ListFormat.PreferNewLine : ListFormat.None;
+                const allowTrailingComma = currentSourceFile.languageVersion >= ScriptTarget.ES5 ? ListFormat.AllowTrailingComma : ListFormat.None;
+                emitList(node, properties, ListFormat.ObjectLiteralExpressionProperties | allowTrailingComma | preferNewLine);
+
+                if (indentedFlag) {
+                    decreaseIndent();
+                }
+            }
+        }
+
+        function emitPropertyAccessExpression(node: PropertyAccessExpression) {
+            let indentBeforeDot = false;
+            let indentAfterDot = false;
+            if (!(getEmitFlags(node) & EmitFlags.NoIndentation)) {
+                const dotRangeStart = node.expression.end;
+                const dotRangeEnd = skipTrivia(currentSourceFile.text, node.expression.end) + 1;
+                const dotToken = <Node>{ kind: SyntaxKind.DotToken, pos: dotRangeStart, end: dotRangeEnd };
+                indentBeforeDot = needsIndentation(node, node.expression, dotToken);
+                indentAfterDot = needsIndentation(node, dotToken, node.name);
+            }
+
+            emitExpression(node.expression);
+            increaseIndentIf(indentBeforeDot);
+
+            const shouldEmitDotDot = !indentBeforeDot && needsDotDotForPropertyAccess(node.expression);
+            write(shouldEmitDotDot ? ".." : ".");
+
+            increaseIndentIf(indentAfterDot);
+            emit(node.name);
+            decreaseIndentIf(indentBeforeDot, indentAfterDot);
+        }
+
+        // 1..toString is a valid property access, emit a dot after the literal
+        // Also emit a dot if expression is a integer const enum value - it will appear in generated code as numeric literal
+        function needsDotDotForPropertyAccess(expression: Expression) {
+            expression = skipPartiallyEmittedExpressions(expression);
+            if (isNumericLiteral(expression)) {
+                // check if numeric literal is a decimal literal that was originally written with a dot
+                const text = getLiteralTextOfNode(<LiteralExpression>expression);
+                return !expression.numericLiteralFlags
+                    && text.indexOf(tokenToString(SyntaxKind.DotToken)) < 0;
+            }
+            else if (isPropertyAccessExpression(expression) || isElementAccessExpression(expression)) {
+                // check if constant enum value is integer
+                const constantValue = getConstantValue(expression);
+                // isFinite handles cases when constantValue is undefined
+                return typeof constantValue === "number" && isFinite(constantValue)
+                    && Math.floor(constantValue) === constantValue
+                    && printerOptions.removeComments;
+            }
+        }
+
+        function emitElementAccessExpression(node: ElementAccessExpression) {
+            emitExpression(node.expression);
+            write("[");
+            emitExpression(node.argumentExpression);
+            write("]");
+        }
+
+        function emitCallExpression(node: CallExpression) {
+            emitExpression(node.expression);
+            emitTypeArguments(node, node.typeArguments);
+            emitExpressionList(node, node.arguments, ListFormat.CallExpressionArguments);
+        }
+
+        function emitNewExpression(node: NewExpression) {
+            write("new ");
+            emitExpression(node.expression);
+            emitTypeArguments(node, node.typeArguments);
+            emitExpressionList(node, node.arguments, ListFormat.NewExpressionArguments);
+        }
+
+        function emitTaggedTemplateExpression(node: TaggedTemplateExpression) {
+            emitExpression(node.tag);
+            write(" ");
+            emitExpression(node.template);
+        }
+
+        function emitTypeAssertionExpression(node: TypeAssertion) {
+            write("<");
+            emit(node.type);
+            write(">");
+            emitExpression(node.expression);
+        }
+
+        function emitParenthesizedExpression(node: ParenthesizedExpression) {
+            write("(");
+            emitExpression(node.expression);
+            write(")");
+        }
+
+        function emitFunctionExpression(node: FunctionExpression) {
+            emitFunctionDeclarationOrExpression(node);
+        }
+
+        function emitArrowFunction(node: ArrowFunction) {
+            emitDecorators(node, node.decorators);
+            emitModifiers(node, node.modifiers);
+            emitSignatureAndBody(node, emitArrowFunctionHead);
+        }
+
+        function emitArrowFunctionHead(node: ArrowFunction) {
+            emitTypeParameters(node, node.typeParameters);
+            emitParametersForArrow(node, node.parameters);
+            emitWithPrefix(": ", node.type);
+            write(" =>");
+        }
+
+        function emitDeleteExpression(node: DeleteExpression) {
+            write("delete ");
+            emitExpression(node.expression);
+        }
+
+        function emitTypeOfExpression(node: TypeOfExpression) {
+            write("typeof ");
+            emitExpression(node.expression);
+        }
+
+        function emitVoidExpression(node: VoidExpression) {
+            write("void ");
+            emitExpression(node.expression);
+        }
+
+        function emitAwaitExpression(node: AwaitExpression) {
+            write("await ");
+            emitExpression(node.expression);
+        }
+
+        function emitPrefixUnaryExpression(node: PrefixUnaryExpression) {
+            writeTokenText(node.operator);
+            if (shouldEmitWhitespaceBeforeOperand(node)) {
+                write(" ");
+            }
+            emitExpression(node.operand);
+        }
+
+        function shouldEmitWhitespaceBeforeOperand(node: PrefixUnaryExpression) {
+            // In some cases, we need to emit a space between the operator and the operand. One obvious case
+            // is when the operator is an identifier, like delete or typeof. We also need to do this for plus
+            // and minus expressions in certain cases. Specifically, consider the following two cases (parens
+            // are just for clarity of exposition, and not part of the source code):
+            //
+            //  (+(+1))
+            //  (+(++1))
+            //
+            // We need to emit a space in both cases. In the first case, the absence of a space will make
+            // the resulting expression a prefix increment operation. And in the second, it will make the resulting
+            // expression a prefix increment whose operand is a plus expression - (++(+x))
+            // The same is true of minus of course.
+            const operand = node.operand;
+            return operand.kind === SyntaxKind.PrefixUnaryExpression
+                && ((node.operator === SyntaxKind.PlusToken && ((<PrefixUnaryExpression>operand).operator === SyntaxKind.PlusToken || (<PrefixUnaryExpression>operand).operator === SyntaxKind.PlusPlusToken))
+                    || (node.operator === SyntaxKind.MinusToken && ((<PrefixUnaryExpression>operand).operator === SyntaxKind.MinusToken || (<PrefixUnaryExpression>operand).operator === SyntaxKind.MinusMinusToken)));
+        }
+
+        function emitPostfixUnaryExpression(node: PostfixUnaryExpression) {
+            emitExpression(node.operand);
+            writeTokenText(node.operator);
+        }
+
+        function emitBinaryExpression(node: BinaryExpression) {
+            const isCommaOperator = node.operatorToken.kind !== SyntaxKind.CommaToken;
+            const indentBeforeOperator = needsIndentation(node, node.left, node.operatorToken);
+            const indentAfterOperator = needsIndentation(node, node.operatorToken, node.right);
+
+            emitExpression(node.left);
+            increaseIndentIf(indentBeforeOperator, isCommaOperator ? " " : undefined);
+            writeTokenNode(node.operatorToken);
+            increaseIndentIf(indentAfterOperator, " ");
+            emitExpression(node.right);
+            decreaseIndentIf(indentBeforeOperator, indentAfterOperator);
+        }
+
+        function emitConditionalExpression(node: ConditionalExpression) {
+            const indentBeforeQuestion = needsIndentation(node, node.condition, node.questionToken);
+            const indentAfterQuestion = needsIndentation(node, node.questionToken, node.whenTrue);
+            const indentBeforeColon = needsIndentation(node, node.whenTrue, node.colonToken);
+            const indentAfterColon = needsIndentation(node, node.colonToken, node.whenFalse);
+
+            emitExpression(node.condition);
+            increaseIndentIf(indentBeforeQuestion, " ");
+            write("?");
+            increaseIndentIf(indentAfterQuestion, " ");
+            emitExpression(node.whenTrue);
+            decreaseIndentIf(indentBeforeQuestion, indentAfterQuestion);
+
+            increaseIndentIf(indentBeforeColon, " ");
+            write(":");
+            increaseIndentIf(indentAfterColon, " ");
+            emitExpression(node.whenFalse);
+            decreaseIndentIf(indentBeforeColon, indentAfterColon);
+        }
+
+        function emitTemplateExpression(node: TemplateExpression) {
+            emit(node.head);
+            emitList(node, node.templateSpans, ListFormat.TemplateExpressionSpans);
+        }
+
+        function emitYieldExpression(node: YieldExpression) {
+            write(node.asteriskToken ? "yield*" : "yield");
+            emitExpressionWithPrefix(" ", node.expression);
+        }
+
+        function emitSpreadExpression(node: SpreadElement) {
+            write("...");
+            emitExpression(node.expression);
+        }
+
+        function emitClassExpression(node: ClassExpression) {
+            emitClassDeclarationOrExpression(node);
+        }
+
+        function emitExpressionWithTypeArguments(node: ExpressionWithTypeArguments) {
+            emitExpression(node.expression);
+            emitTypeArguments(node, node.typeArguments);
+        }
+
+        function emitAsExpression(node: AsExpression) {
+            emitExpression(node.expression);
+            if (node.type) {
+                write(" as ");
+                emit(node.type);
+            }
+        }
+
+        function emitNonNullExpression(node: NonNullExpression) {
+            emitExpression(node.expression);
+            write("!");
+        }
+
+        function emitMetaProperty(node: MetaProperty) {
+            writeToken(node.keywordToken, node.pos);
+            write(".");
+            emit(node.name);
+        }
+
+        //
+        // Misc
+        //
+
+        function emitTemplateSpan(node: TemplateSpan) {
+            emitExpression(node.expression);
+            emit(node.literal);
+        }
+
+        //
+        // Statements
+        //
+
+        function emitBlock(node: Block) {
+            if (isSingleLineEmptyBlock(node)) {
+                writeToken(SyntaxKind.OpenBraceToken, node.pos, /*contextNode*/ node);
+                write(" ");
+                writeToken(SyntaxKind.CloseBraceToken, node.statements.end, /*contextNode*/ node);
+            }
+            else {
+                writeToken(SyntaxKind.OpenBraceToken, node.pos, /*contextNode*/ node);
+                emitBlockStatements(node);
+                // We have to call emitLeadingComments explicitly here because otherwise leading comments of the close brace token will not be emitted
+                increaseIndent();
+                emitLeadingCommentsOfPosition(node.statements.end);
+                decreaseIndent();
+                writeToken(SyntaxKind.CloseBraceToken, node.statements.end, /*contextNode*/ node);
+            }
+        }
+
+        function emitBlockStatements(node: BlockLike) {
+            if (getEmitFlags(node) & EmitFlags.SingleLine) {
+                emitList(node, node.statements, ListFormat.SingleLineBlockStatements);
+            }
+            else {
+                emitList(node, node.statements, ListFormat.MultiLineBlockStatements);
+            }
+        }
+
+        function emitVariableStatement(node: VariableStatement) {
+            emitModifiers(node, node.modifiers);
+            emit(node.declarationList);
+            write(";");
+        }
+
+        function emitEmptyStatement() {
+            write(";");
+        }
+
+        function emitExpressionStatement(node: ExpressionStatement) {
+            emitExpression(node.expression);
+            write(";");
+        }
+
+        function emitIfStatement(node: IfStatement) {
+            const openParenPos = writeToken(SyntaxKind.IfKeyword, node.pos, node);
+            write(" ");
+            writeToken(SyntaxKind.OpenParenToken, openParenPos, node);
+            emitExpression(node.expression);
+            writeToken(SyntaxKind.CloseParenToken, node.expression.end, node);
+            emitEmbeddedStatement(node, node.thenStatement);
+            if (node.elseStatement) {
+                writeLineOrSpace(node);
+                writeToken(SyntaxKind.ElseKeyword, node.thenStatement.end, node);
+                if (node.elseStatement.kind === SyntaxKind.IfStatement) {
+                    write(" ");
+                    emit(node.elseStatement);
+                }
+                else {
+                    emitEmbeddedStatement(node, node.elseStatement);
+                }
+            }
+        }
+
+        function emitDoStatement(node: DoStatement) {
+            write("do");
+            emitEmbeddedStatement(node, node.statement);
+            if (isBlock(node.statement)) {
+                write(" ");
+            }
+            else {
+                writeLineOrSpace(node);
+            }
+
+            write("while (");
+            emitExpression(node.expression);
+            write(");");
+        }
+
+        function emitWhileStatement(node: WhileStatement) {
+            write("while (");
+            emitExpression(node.expression);
+            write(")");
+            emitEmbeddedStatement(node, node.statement);
+        }
+
+        function emitForStatement(node: ForStatement) {
+            const openParenPos = writeToken(SyntaxKind.ForKeyword, node.pos);
+            write(" ");
+            writeToken(SyntaxKind.OpenParenToken, openParenPos, /*contextNode*/ node);
+            emitForBinding(node.initializer);
+            write(";");
+            emitExpressionWithPrefix(" ", node.condition);
+            write(";");
+            emitExpressionWithPrefix(" ", node.incrementor);
+            write(")");
+            emitEmbeddedStatement(node, node.statement);
+        }
+
+        function emitForInStatement(node: ForInStatement) {
+            const openParenPos = writeToken(SyntaxKind.ForKeyword, node.pos);
+            write(" ");
+            writeToken(SyntaxKind.OpenParenToken, openParenPos);
+            emitForBinding(node.initializer);
+            write(" in ");
+            emitExpression(node.expression);
+            writeToken(SyntaxKind.CloseParenToken, node.expression.end);
+            emitEmbeddedStatement(node, node.statement);
+        }
+
+        function emitForOfStatement(node: ForOfStatement) {
+            const openParenPos = writeToken(SyntaxKind.ForKeyword, node.pos);
+            write(" ");
+            emitWithSuffix(node.awaitModifier, " ");
+            writeToken(SyntaxKind.OpenParenToken, openParenPos);
+            emitForBinding(node.initializer);
+            write(" of ");
+            emitExpression(node.expression);
+            writeToken(SyntaxKind.CloseParenToken, node.expression.end);
+            emitEmbeddedStatement(node, node.statement);
+        }
+
+        function emitForBinding(node: VariableDeclarationList | Expression) {
+            if (node !== undefined) {
+                if (node.kind === SyntaxKind.VariableDeclarationList) {
+                    emit(node);
+                }
+                else {
+                    emitExpression(<Expression>node);
+                }
+            }
+        }
+
+        function emitContinueStatement(node: ContinueStatement) {
+            writeToken(SyntaxKind.ContinueKeyword, node.pos);
+            emitWithPrefix(" ", node.label);
+            write(";");
+        }
+
+        function emitBreakStatement(node: BreakStatement) {
+            writeToken(SyntaxKind.BreakKeyword, node.pos);
+            emitWithPrefix(" ", node.label);
+            write(";");
+        }
+
+        function emitReturnStatement(node: ReturnStatement) {
+            writeToken(SyntaxKind.ReturnKeyword, node.pos, /*contextNode*/ node);
+            emitExpressionWithPrefix(" ", node.expression);
+            write(";");
+        }
+
+        function emitWithStatement(node: WithStatement) {
+            write("with (");
+            emitExpression(node.expression);
+            write(")");
+            emitEmbeddedStatement(node, node.statement);
+        }
+
+        function emitSwitchStatement(node: SwitchStatement) {
+            const openParenPos = writeToken(SyntaxKind.SwitchKeyword, node.pos);
+            write(" ");
+            writeToken(SyntaxKind.OpenParenToken, openParenPos);
+            emitExpression(node.expression);
+            writeToken(SyntaxKind.CloseParenToken, node.expression.end);
+            write(" ");
+            emit(node.caseBlock);
+        }
+
+        function emitLabeledStatement(node: LabeledStatement) {
+            emit(node.label);
+            write(": ");
+            emit(node.statement);
+        }
+
+        function emitThrowStatement(node: ThrowStatement) {
+            write("throw");
+            emitExpressionWithPrefix(" ", node.expression);
+            write(";");
+        }
+
+        function emitTryStatement(node: TryStatement) {
+            write("try ");
+            emit(node.tryBlock);
+            if (node.catchClause) {
+                writeLineOrSpace(node);
+                emit(node.catchClause);
+            }
+            if (node.finallyBlock) {
+                writeLineOrSpace(node);
+                write("finally ");
+                emit(node.finallyBlock);
+            }
+        }
+
+        function emitDebuggerStatement(node: DebuggerStatement) {
+            writeToken(SyntaxKind.DebuggerKeyword, node.pos);
+            write(";");
+        }
+
+        //
+        // Declarations
+        //
+
+        function emitVariableDeclaration(node: VariableDeclaration) {
+            emit(node.name);
+            emitWithPrefix(": ", node.type);
+            emitExpressionWithPrefix(" = ", node.initializer);
+        }
+
+        function emitVariableDeclarationList(node: VariableDeclarationList) {
+            write(isLet(node) ? "let " : isConst(node) ? "const " : "var ");
+            emitList(node, node.declarations, ListFormat.VariableDeclarationList);
+        }
+
+        function emitFunctionDeclaration(node: FunctionDeclaration) {
+            emitFunctionDeclarationOrExpression(node);
+        }
+
+        function emitFunctionDeclarationOrExpression(node: FunctionDeclaration | FunctionExpression) {
+            emitDecorators(node, node.decorators);
+            emitModifiers(node, node.modifiers);
+            write(node.asteriskToken ? "function* " : "function ");
+            emitIdentifierName(node.name);
+            emitSignatureAndBody(node, emitSignatureHead);
+        }
+
+        function emitBlockCallback(_hint: EmitHint, body: Node): void {
+            emitBlockFunctionBody(<Block>body);
+        }
+
+        function emitSignatureAndBody(node: FunctionLikeDeclaration, emitSignatureHead: (node: SignatureDeclaration) => void) {
+            const body = node.body;
+            if (body) {
+                if (isBlock(body)) {
+                    const indentedFlag = getEmitFlags(node) & EmitFlags.Indented;
+                    if (indentedFlag) {
+                        increaseIndent();
+                    }
+
+                    if (getEmitFlags(node) & EmitFlags.ReuseTempVariableScope) {
+                        emitSignatureHead(node);
+                        if (onEmitNode) {
+                            onEmitNode(EmitHint.Unspecified, body, emitBlockCallback);
+                        }
+                        else {
+                            emitBlockFunctionBody(body);
+                        }
+                    }
+                    else {
+                        pushNameGenerationScope();
+                        emitSignatureHead(node);
+                        if (onEmitNode) {
+                            onEmitNode(EmitHint.Unspecified, body, emitBlockCallback);
+                        }
+                        else {
+                            emitBlockFunctionBody(body);
+                        }
+                        popNameGenerationScope();
+                    }
+
+                    if (indentedFlag) {
+                        decreaseIndent();
+                    }
+                }
+                else {
+                    emitSignatureHead(node);
+                    write(" ");
+                    emitExpression(body);
+                }
+            }
+            else {
+                emitSignatureHead(node);
+                write(";");
+            }
+
+        }
+
+        function emitSignatureHead(node: FunctionDeclaration | FunctionExpression | MethodDeclaration | AccessorDeclaration | ConstructorDeclaration) {
+            emitTypeParameters(node, node.typeParameters);
+            emitParameters(node, node.parameters);
+            emitWithPrefix(": ", node.type);
+        }
+
+        function shouldEmitBlockFunctionBodyOnSingleLine(body: Block) {
+            // We must emit a function body as a single-line body in the following case:
+            // * The body has NodeEmitFlags.SingleLine specified.
+
+            // We must emit a function body as a multi-line body in the following cases:
+            // * The body is explicitly marked as multi-line.
+            // * A non-synthesized body's start and end position are on different lines.
+            // * Any statement in the body starts on a new line.
+
+            if (getEmitFlags(body) & EmitFlags.SingleLine) {
+                return true;
+            }
+
+            if (body.multiLine) {
+                return false;
+            }
+
+            if (!nodeIsSynthesized(body) && !rangeIsOnSingleLine(body, currentSourceFile)) {
+                return false;
+            }
+
+            if (shouldWriteLeadingLineTerminator(body, body.statements, ListFormat.PreserveLines)
+                || shouldWriteClosingLineTerminator(body, body.statements, ListFormat.PreserveLines)) {
+                return false;
+            }
+
+            let previousStatement: Statement;
+            for (const statement of body.statements) {
+                if (shouldWriteSeparatingLineTerminator(previousStatement, statement, ListFormat.PreserveLines)) {
+                    return false;
+                }
+
+                previousStatement = statement;
+            }
+
+            return true;
+        }
+
+        function emitBlockFunctionBody(body: Block) {
+            write(" {");
+            increaseIndent();
+
+            const emitBlockFunctionBody = shouldEmitBlockFunctionBodyOnSingleLine(body)
+                ? emitBlockFunctionBodyOnSingleLine
+                : emitBlockFunctionBodyWorker;
+
+            if (emitBodyWithDetachedComments) {
+                emitBodyWithDetachedComments(body, body.statements, emitBlockFunctionBody);
+            }
+            else {
+                emitBlockFunctionBody(body);
+            }
+
+            decreaseIndent();
+            writeToken(SyntaxKind.CloseBraceToken, body.statements.end, body);
+        }
+
+        function emitBlockFunctionBodyOnSingleLine(body: Block) {
+            emitBlockFunctionBodyWorker(body, /*emitBlockFunctionBodyOnSingleLine*/ true);
+        }
+
+        function emitBlockFunctionBodyWorker(body: Block, emitBlockFunctionBodyOnSingleLine?: boolean) {
+            // Emit all the prologue directives (like "use strict").
+            const statementOffset = emitPrologueDirectives(body.statements, /*startWithNewLine*/ true);
+            const pos = writer.getTextPos();
+            emitHelpersIndirect(body);
+            if (statementOffset === 0 && pos === writer.getTextPos() && emitBlockFunctionBodyOnSingleLine) {
+                decreaseIndent();
+                emitList(body, body.statements, ListFormat.SingleLineFunctionBodyStatements);
+                increaseIndent();
+            }
+            else {
+                emitList(body, body.statements, ListFormat.MultiLineFunctionBodyStatements, statementOffset);
+            }
+        }
+
+        function emitClassDeclaration(node: ClassDeclaration) {
+            emitClassDeclarationOrExpression(node);
+        }
+
+        function emitClassDeclarationOrExpression(node: ClassDeclaration | ClassExpression) {
+            emitDecorators(node, node.decorators);
+            emitModifiers(node, node.modifiers);
+            write("class");
+            emitNodeWithPrefix(" ", node.name, emitIdentifierName);
+
+            const indentedFlag = getEmitFlags(node) & EmitFlags.Indented;
+            if (indentedFlag) {
+                increaseIndent();
+            }
+
+            emitTypeParameters(node, node.typeParameters);
+            emitList(node, node.heritageClauses, ListFormat.ClassHeritageClauses);
+
+            pushNameGenerationScope();
+            write(" {");
+            emitList(node, node.members, ListFormat.ClassMembers);
+            write("}");
+            popNameGenerationScope();
+
+            if (indentedFlag) {
+                decreaseIndent();
+            }
+        }
+
+        function emitInterfaceDeclaration(node: InterfaceDeclaration) {
+            emitDecorators(node, node.decorators);
+            emitModifiers(node, node.modifiers);
+            write("interface ");
+            emit(node.name);
+            emitTypeParameters(node, node.typeParameters);
+            emitList(node, node.heritageClauses, ListFormat.HeritageClauses);
+            write(" {");
+            emitList(node, node.members, ListFormat.InterfaceMembers);
+            write("}");
+        }
+
+        function emitTypeAliasDeclaration(node: TypeAliasDeclaration) {
+            emitDecorators(node, node.decorators);
+            emitModifiers(node, node.modifiers);
+            write("type ");
+            emit(node.name);
+            emitTypeParameters(node, node.typeParameters);
+            write(" = ");
+            emit(node.type);
+            write(";");
+        }
+
+        function emitEnumDeclaration(node: EnumDeclaration) {
+            emitModifiers(node, node.modifiers);
+            write("enum ");
+            emit(node.name);
+            pushNameGenerationScope();
+            write(" {");
+            emitList(node, node.members, ListFormat.EnumMembers);
+            write("}");
+            popNameGenerationScope();
+        }
+
+        function emitModuleDeclaration(node: ModuleDeclaration) {
+            emitModifiers(node, node.modifiers);
+            write(node.flags & NodeFlags.Namespace ? "namespace " : "module ");
+            emit(node.name);
+
+            let body = node.body;
+            while (body.kind === SyntaxKind.ModuleDeclaration) {
+                write(".");
+                emit((<ModuleDeclaration>body).name);
+                body = (<ModuleDeclaration>body).body;
+            }
+
+            write(" ");
+            emit(body);
+        }
+
+        function emitModuleBlock(node: ModuleBlock) {
+            if (isEmptyBlock(node)) {
+                write("{ }");
+            }
+            else {
+                pushNameGenerationScope();
+                write("{");
+                emitBlockStatements(node);
+                write("}");
+                popNameGenerationScope();
+            }
+        }
+
+        function emitCaseBlock(node: CaseBlock) {
+            writeToken(SyntaxKind.OpenBraceToken, node.pos);
+            emitList(node, node.clauses, ListFormat.CaseBlockClauses);
+            writeToken(SyntaxKind.CloseBraceToken, node.clauses.end);
+        }
+
+        function emitImportEqualsDeclaration(node: ImportEqualsDeclaration) {
+            emitModifiers(node, node.modifiers);
+            write("import ");
+            emit(node.name);
+            write(" = ");
+            emitModuleReference(node.moduleReference);
+            write(";");
+        }
+
+        function emitModuleReference(node: ModuleReference) {
+            if (node.kind === SyntaxKind.Identifier) {
+                emitExpression(<Identifier>node);
+            }
+            else {
+                emit(node);
+            }
+        }
+
+        function emitImportDeclaration(node: ImportDeclaration) {
+            emitModifiers(node, node.modifiers);
+            write("import ");
+            if (node.importClause) {
+                emit(node.importClause);
+                write(" from ");
+            }
+            emitExpression(node.moduleSpecifier);
+            write(";");
+        }
+
+        function emitImportClause(node: ImportClause) {
+            emit(node.name);
+            if (node.name && node.namedBindings) {
+                write(", ");
+            }
+            emit(node.namedBindings);
+        }
+
+        function emitNamespaceImport(node: NamespaceImport) {
+            write("* as ");
+            emit(node.name);
+        }
+
+        function emitNamedImports(node: NamedImports) {
+            emitNamedImportsOrExports(node);
+        }
+
+        function emitImportSpecifier(node: ImportSpecifier) {
+            emitImportOrExportSpecifier(node);
+        }
+
+        function emitExportAssignment(node: ExportAssignment) {
+            write(node.isExportEquals ? "export = " : "export default ");
+            emitExpression(node.expression);
+            write(";");
+        }
+
+        function emitExportDeclaration(node: ExportDeclaration) {
+            write("export ");
+            if (node.exportClause) {
+                emit(node.exportClause);
+            }
+            else {
+                write("*");
+            }
+            if (node.moduleSpecifier) {
+                write(" from ");
+                emitExpression(node.moduleSpecifier);
+            }
+            write(";");
+        }
+
+        function emitNamespaceExportDeclaration(node: NamespaceExportDeclaration) {
+            write("export as namespace ");
+            emit(node.name);
+            write(";");
+        }
+
+        function emitNamedExports(node: NamedExports) {
+            emitNamedImportsOrExports(node);
+        }
+
+        function emitExportSpecifier(node: ExportSpecifier) {
+            emitImportOrExportSpecifier(node);
+        }
+
+        function emitNamedImportsOrExports(node: NamedImportsOrExports) {
+            write("{");
+            emitList(node, node.elements, ListFormat.NamedImportsOrExportsElements);
+            write("}");
+        }
+
+        function emitImportOrExportSpecifier(node: ImportOrExportSpecifier) {
+            if (node.propertyName) {
+                emit(node.propertyName);
+                write(" as ");
+            }
+
+            emit(node.name);
+        }
+
+        //
+        // Module references
+        //
+
+        function emitExternalModuleReference(node: ExternalModuleReference) {
+            write("require(");
+            emitExpression(node.expression);
+            write(")");
+        }
+
+        //
+        // JSX
+        //
+
+        function emitJsxElement(node: JsxElement) {
+            emit(node.openingElement);
+            emitList(node, node.children, ListFormat.JsxElementChildren);
+            emit(node.closingElement);
+        }
+
+        function emitJsxSelfClosingElement(node: JsxSelfClosingElement) {
+            write("<");
+            emitJsxTagName(node.tagName);
+            write(" ");
+            // We are checking here so we won't re-enter the emiting pipeline and emit extra sourcemap
+            if (node.attributes.properties && node.attributes.properties.length > 0) {
+                emit(node.attributes);
+            }
+            write("/>");
+        }
+
+        function emitJsxOpeningElement(node: JsxOpeningElement) {
+            write("<");
+            emitJsxTagName(node.tagName);
+            writeIfAny(node.attributes.properties, " ");
+            // We are checking here so we won't re-enter the emitting pipeline and emit extra sourcemap
+            if (node.attributes.properties && node.attributes.properties.length > 0) {
+                emit(node.attributes);
+            }
+            write(">");
+        }
+
+        function emitJsxText(node: JsxText) {
+            writer.writeLiteral(getTextOfNode(node, /*includeTrivia*/ true));
+        }
+
+        function emitJsxClosingElement(node: JsxClosingElement) {
+            write("</");
+            emitJsxTagName(node.tagName);
+            write(">");
+        }
+
+        function emitJsxAttributes(node: JsxAttributes) {
+            emitList(node, node.properties, ListFormat.JsxElementAttributes);
+        }
+
+        function emitJsxAttribute(node: JsxAttribute) {
+            emit(node.name);
+            emitWithPrefix("=", node.initializer);
+        }
+
+        function emitJsxSpreadAttribute(node: JsxSpreadAttribute) {
+            write("{...");
+            emitExpression(node.expression);
+            write("}");
+        }
+
+        function emitJsxExpression(node: JsxExpression) {
+            if (node.expression) {
+                write("{");
+                if (node.dotDotDotToken) {
+                    write("...");
+                }
+                emitExpression(node.expression);
+                write("}");
+            }
+        }
+
+        function emitJsxTagName(node: JsxTagNameExpression) {
+            if (node.kind === SyntaxKind.Identifier) {
+                emitExpression(<Identifier>node);
+            }
+            else {
+                emit(node);
+            }
+        }
+
+        //
+        // Clauses
+        //
+
+        function emitCaseClause(node: CaseClause) {
+            write("case ");
+            emitExpression(node.expression);
+            write(":");
+
+            emitCaseOrDefaultClauseStatements(node, node.statements);
+        }
+
+        function emitDefaultClause(node: DefaultClause) {
+            write("default:");
+            emitCaseOrDefaultClauseStatements(node, node.statements);
+        }
+
+        function emitCaseOrDefaultClauseStatements(parentNode: Node, statements: NodeArray<Statement>) {
+            const emitAsSingleStatement =
+                statements.length === 1 &&
+                (
+                    // treat synthesized nodes as located on the same line for emit purposes
+                    nodeIsSynthesized(parentNode) ||
+                    nodeIsSynthesized(statements[0]) ||
+                    rangeStartPositionsAreOnSameLine(parentNode, statements[0], currentSourceFile)
+                );
+
+            // e.g:
+            //      case 0: // Zero
+            //      case 1: // One
+            //      case 2: // two
+            //          return "hi";
+            // If there is no statements, emitNodeWithComments of the parentNode which is caseClause will take care of trailing comment.
+            // So in example above, comment "// Zero" and "// One" will be emit in emitTrailingComments in emitNodeWithComments.
+            // However, for "case 2", because parentNode which is caseClause has an "end" property to be end of the statements (in this case return statement)
+            // comment "// two" will not be emitted in emitNodeWithComments.
+            // Therefore, we have to do the check here to emit such comment.
+            if (statements.length > 0) {
+                // We use emitTrailingCommentsOfPosition instead of emitLeadingCommentsOfPosition because leading comments is defined as comments before the node after newline character separating it from previous line
+                // Note: we can't use parentNode.end as such position includes statements.
+                emitTrailingCommentsOfPosition(statements.pos);
+            }
+
+            if (emitAsSingleStatement) {
+                write(" ");
+                emit(statements[0]);
+            }
+            else {
+                emitList(parentNode, statements, ListFormat.CaseOrDefaultClauseStatements);
+            }
+        }
+
+        function emitHeritageClause(node: HeritageClause) {
+            write(" ");
+            writeTokenText(node.token);
+            write(" ");
+            emitList(node, node.types, ListFormat.HeritageClauseTypes);
+        }
+
+        function emitCatchClause(node: CatchClause) {
+            const openParenPos = writeToken(SyntaxKind.CatchKeyword, node.pos);
+            write(" ");
+            writeToken(SyntaxKind.OpenParenToken, openParenPos);
+            emit(node.variableDeclaration);
+            writeToken(SyntaxKind.CloseParenToken, node.variableDeclaration ? node.variableDeclaration.end : openParenPos);
+            write(" ");
+            emit(node.block);
+        }
+
+        //
+        // Property assignments
+        //
+
+        function emitPropertyAssignment(node: PropertyAssignment) {
+            emit(node.name);
+            write(": ");
+            // This is to ensure that we emit comment in the following case:
+            //      For example:
+            //          obj = {
+            //              id: /*comment1*/ ()=>void
+            //          }
+            // "comment1" is not considered to be leading comment for node.initializer
+            // but rather a trailing comment on the previous node.
+            const initializer = node.initializer;
+            if (emitTrailingCommentsOfPosition && (getEmitFlags(initializer) & EmitFlags.NoLeadingComments) === 0) {
+                const commentRange = getCommentRange(initializer);
+                emitTrailingCommentsOfPosition(commentRange.pos);
+            }
+            emitExpression(initializer);
+        }
+
+        function emitShorthandPropertyAssignment(node: ShorthandPropertyAssignment) {
+            emit(node.name);
+            if (node.objectAssignmentInitializer) {
+                write(" = ");
+                emitExpression(node.objectAssignmentInitializer);
+            }
+        }
+
+        function emitSpreadAssignment(node: SpreadAssignment) {
+            if (node.expression) {
+                write("...");
+                emitExpression(node.expression);
+            }
+        }
+
+        //
+        // Enum
+        //
+
+        function emitEnumMember(node: EnumMember) {
+            emit(node.name);
+            emitExpressionWithPrefix(" = ", node.initializer);
+        }
+
+        //
+        // Top-level nodes
+        //
+
+        function emitSourceFile(node: SourceFile) {
+            writeLine();
+            const statements = node.statements;
+            if (emitBodyWithDetachedComments) {
+                // Emit detached comment if there are no prologue directives or if the first node is synthesized.
+                // The synthesized node will have no leading comment so some comments may be missed.
+                const shouldEmitDetachedComment = statements.length === 0 ||
+                    !isPrologueDirective(statements[0]) ||
+                    nodeIsSynthesized(statements[0]);
+                if (shouldEmitDetachedComment) {
+                    emitBodyWithDetachedComments(node, statements, emitSourceFileWorker);
+                    return;
+                }
+            }
+            emitSourceFileWorker(node);
+        }
+
+        function emitSourceFileWorker(node: SourceFile) {
+            const statements = node.statements;
+            pushNameGenerationScope();
+            emitHelpersIndirect(node);
+            const index = findIndex(statements, statement => !isPrologueDirective(statement));
+            emitList(node, statements, ListFormat.MultiLine, index === -1 ? statements.length : index);
+            popNameGenerationScope();
+        }
+
+        // Transformation nodes
+
+        function emitPartiallyEmittedExpression(node: PartiallyEmittedExpression) {
+            emitExpression(node.expression);
+        }
+
+        function emitCommaList(node: CommaListExpression) {
+            emitExpressionList(node, node.elements, ListFormat.CommaListElements);
+        }
+
+        /**
+         * Emits any prologue directives at the start of a Statement list, returning the
+         * number of prologue directives written to the output.
+         */
+        function emitPrologueDirectives(statements: Node[], startWithNewLine?: boolean, seenPrologueDirectives?: Map<String>): number {
+            for (let i = 0; i < statements.length; i++) {
+                const statement = statements[i];
+                if (isPrologueDirective(statement)) {
+                    const shouldEmitPrologueDirective = seenPrologueDirectives ? !seenPrologueDirectives.has(statement.expression.text) : true;
+                    if (shouldEmitPrologueDirective) {
+                        if (startWithNewLine || i > 0) {
+                            writeLine();
+                        }
+                        emit(statement);
+                        if (seenPrologueDirectives) {
+                            seenPrologueDirectives.set(statement.expression.text, statement.expression.text);
+                        }
+                    }
+                }
+                else {
+                    // return index of the first non prologue directive
+                    return i;
+                }
+            }
+
+            return statements.length;
+        }
+
+        function emitPrologueDirectivesIfNeeded(sourceFileOrBundle: Bundle | SourceFile) {
+            if (isSourceFile(sourceFileOrBundle)) {
+                setSourceFile(sourceFileOrBundle as SourceFile);
+                emitPrologueDirectives((sourceFileOrBundle as SourceFile).statements);
+            }
+            else {
+                const seenPrologueDirectives = createMap<String>();
+                for (const sourceFile of (sourceFileOrBundle as Bundle).sourceFiles) {
+                    setSourceFile(sourceFile);
+                    emitPrologueDirectives(sourceFile.statements, /*startWithNewLine*/ true, seenPrologueDirectives);
+                }
+            }
+        }
+
+        function emitShebangIfNeeded(sourceFileOrBundle: Bundle | SourceFile) {
+            if (isSourceFile(sourceFileOrBundle)) {
+                const shebang = getShebang(sourceFileOrBundle.text);
+                if (shebang) {
+                    write(shebang);
+                    writeLine();
+                    return true;
+                }
+            }
+            else {
+                for (const sourceFile of sourceFileOrBundle.sourceFiles) {
+                    // Emit only the first encountered shebang
+                    if (emitShebangIfNeeded(sourceFile)) {
+                        break;
+                    }
+                }
+            }
+        }
+
+        //
+        // Helpers
+        //
+
+        function emitModifiers(node: Node, modifiers: NodeArray<Modifier>) {
+            if (modifiers && modifiers.length) {
+                emitList(node, modifiers, ListFormat.Modifiers);
+                write(" ");
+            }
+        }
+
+        function emitWithPrefix(prefix: string, node: Node) {
+            emitNodeWithPrefix(prefix, node, emit);
+        }
+
+        function emitExpressionWithPrefix(prefix: string, node: Node) {
+            emitNodeWithPrefix(prefix, node, emitExpression);
+        }
+
+        function emitNodeWithPrefix(prefix: string, node: Node, emit: (node: Node) => void) {
+            if (node) {
+                write(prefix);
+                emit(node);
+            }
+        }
+
+        function emitWithSuffix(node: Node, suffix: string) {
+            if (node) {
+                emit(node);
+                write(suffix);
+            }
+        }
+
+        function emitEmbeddedStatement(parent: Node, node: Statement) {
+            if (isBlock(node) || getEmitFlags(parent) & EmitFlags.SingleLine) {
+                write(" ");
+                emit(node);
+            }
+            else {
+                writeLine();
+                increaseIndent();
+                emit(node);
+                decreaseIndent();
+            }
+        }
+
+        function emitDecorators(parentNode: Node, decorators: NodeArray<Decorator>) {
+            emitList(parentNode, decorators, ListFormat.Decorators);
+        }
+
+        function emitTypeArguments(parentNode: Node, typeArguments: NodeArray<TypeNode>) {
+            emitList(parentNode, typeArguments, ListFormat.TypeArguments);
+        }
+
+        function emitTypeParameters(parentNode: Node, typeParameters: NodeArray<TypeParameterDeclaration>) {
+            emitList(parentNode, typeParameters, ListFormat.TypeParameters);
+        }
+
+        function emitParameters(parentNode: Node, parameters: NodeArray<ParameterDeclaration>) {
+            emitList(parentNode, parameters, ListFormat.Parameters);
+        }
+
+        function emitParametersForArrow(parentNode: Node, parameters: NodeArray<ParameterDeclaration>) {
+            if (parameters &&
+                parameters.length === 1 &&
+                parameters[0].type === undefined &&
+                parameters[0].pos === parentNode.pos) {
+                emit(parameters[0]);
+            }
+            else {
+                emitParameters(parentNode, parameters);
+            }
+        }
+
+        function emitParametersForIndexSignature(parentNode: Node, parameters: NodeArray<ParameterDeclaration>) {
+            emitList(parentNode, parameters, ListFormat.IndexSignatureParameters);
+        }
+
+        function emitList(parentNode: Node, children: NodeArray<Node>, format: ListFormat, start?: number, count?: number) {
+            emitNodeList(emit, parentNode, children, format, start, count);
+        }
+
+        function emitExpressionList(parentNode: Node, children: NodeArray<Node>, format: ListFormat, start?: number, count?: number) {
+            emitNodeList(emitExpression, parentNode, children, format, start, count);
+        }
+
+        function emitNodeList(emit: (node: Node) => void, parentNode: Node, children: NodeArray<Node>, format: ListFormat, start = 0, count = children ? children.length - start : 0) {
+            const isUndefined = children === undefined;
+            if (isUndefined && format & ListFormat.OptionalIfUndefined) {
+                return;
+            }
+
+            const isEmpty = isUndefined || children.length === 0 || start >= children.length || count === 0;
+            if (isEmpty && format & ListFormat.OptionalIfEmpty) {
+                return;
+            }
+
+            if (format & ListFormat.BracketsMask) {
+                write(getOpeningBracket(format));
+            }
+
+            if (onBeforeEmitNodeArray) {
+                onBeforeEmitNodeArray(children);
+            }
+
+            if (isEmpty) {
+                // Write a line terminator if the parent node was multi-line
+                if (format & ListFormat.MultiLine) {
+                    writeLine();
+                }
+                else if (format & ListFormat.SpaceBetweenBraces) {
+                    write(" ");
+                }
+            }
+            else {
+                // Write the opening line terminator or leading whitespace.
+                const mayEmitInterveningComments = (format & ListFormat.NoInterveningComments) === 0;
+                let shouldEmitInterveningComments = mayEmitInterveningComments;
+                if (shouldWriteLeadingLineTerminator(parentNode, children, format)) {
+                    writeLine();
+                    shouldEmitInterveningComments = false;
+                }
+                else if (format & ListFormat.SpaceBetweenBraces) {
+                    write(" ");
+                }
+
+                // Increase the indent, if requested.
+                if (format & ListFormat.Indented) {
+                    increaseIndent();
+                }
+
+                // Emit each child.
+                let previousSibling: Node;
+                let shouldDecreaseIndentAfterEmit: boolean;
+                const delimiter = getDelimiter(format);
+                for (let i = 0; i < count; i++) {
+                    const child = children[start + i];
+
+                    // Write the delimiter if this is not the first node.
+                    if (previousSibling) {
+                        // i.e
+                        //      function commentedParameters(
+                        //          /* Parameter a */
+                        //          a
+                        //          /* End of parameter a */ -> this comment isn't considered to be trailing comment of parameter "a" due to newline
+                        //          ,
+                        if (delimiter && previousSibling.end !== parentNode.end) {
+                            emitLeadingCommentsOfPosition(previousSibling.end);
+                        }
+                        write(delimiter);
+
+                        // Write either a line terminator or whitespace to separate the elements.
+                        if (shouldWriteSeparatingLineTerminator(previousSibling, child, format)) {
+                            // If a synthesized node in a single-line list starts on a new
+                            // line, we should increase the indent.
+                            if ((format & (ListFormat.LinesMask | ListFormat.Indented)) === ListFormat.SingleLine) {
+                                increaseIndent();
+                                shouldDecreaseIndentAfterEmit = true;
+                            }
+
+                            writeLine();
+                            shouldEmitInterveningComments = false;
+                        }
+                        else if (previousSibling && format & ListFormat.SpaceBetweenSiblings) {
+                            write(" ");
+                        }
+                    }
+
+                    // Emit this child.
+                    if (shouldEmitInterveningComments) {
+                        if (emitTrailingCommentsOfPosition) {
+                            const commentRange = getCommentRange(child);
+                            emitTrailingCommentsOfPosition(commentRange.pos);
+                        }
+                    }
+                    else {
+                        shouldEmitInterveningComments = mayEmitInterveningComments;
+                    }
+
+                    emit(child);
+
+                    if (shouldDecreaseIndentAfterEmit) {
+                        decreaseIndent();
+                        shouldDecreaseIndentAfterEmit = false;
+                    }
+
+                    previousSibling = child;
+                }
+
+                // Write a trailing comma, if requested.
+                const hasTrailingComma = (format & ListFormat.AllowTrailingComma) && children.hasTrailingComma;
+                if (format & ListFormat.CommaDelimited && hasTrailingComma) {
+                    write(",");
+                }
+
+
+                // Emit any trailing comment of the last element in the list
+                // i.e
+                //       var array = [...
+                //          2
+                //          /* end of element 2 */
+                //       ];
+                if (previousSibling && delimiter && previousSibling.end !== parentNode.end) {
+                    emitLeadingCommentsOfPosition(previousSibling.end);
+                }
+
+                // Decrease the indent, if requested.
+                if (format & ListFormat.Indented) {
+                    decreaseIndent();
+                }
+
+                // Write the closing line terminator or closing whitespace.
+                if (shouldWriteClosingLineTerminator(parentNode, children, format)) {
+                    writeLine();
+                }
+                else if (format & ListFormat.SpaceBetweenBraces) {
+                    write(" ");
+                }
+            }
+
+            if (onAfterEmitNodeArray) {
+                onAfterEmitNodeArray(children);
+            }
+
+            if (format & ListFormat.BracketsMask) {
+                write(getClosingBracket(format));
+            }
+        }
+
+        function write(s: string) {
+            writer.write(s);
+        }
+
+        function writeLine() {
+            writer.writeLine();
+        }
+
+        function increaseIndent() {
+            writer.increaseIndent();
+        }
+
+        function decreaseIndent() {
+            writer.decreaseIndent();
+        }
+
+        function writeIfAny(nodes: NodeArray<Node>, text: string) {
+            if (some(nodes)) {
+                write(text);
+            }
+        }
+
+        function writeIfPresent(node: Node, text: string) {
+            if (node) {
+                write(text);
+            }
+        }
+
+        function writeToken(token: SyntaxKind, pos: number, contextNode?: Node) {
+            return onEmitSourceMapOfToken
+                ? onEmitSourceMapOfToken(contextNode, token, pos, writeTokenText)
+                : writeTokenText(token, pos);
+        }
+
+        function writeTokenNode(node: Node) {
+            if (onBeforeEmitToken) {
+                onBeforeEmitToken(node);
+            }
+            writeTokenText(node.kind);
+            if (onAfterEmitToken) {
+                onAfterEmitToken(node);
+            }
+        }
+
+        function writeTokenText(token: SyntaxKind, pos?: number) {
+            const tokenString = tokenToString(token);
+            write(tokenString);
+            return pos < 0 ? pos : pos + tokenString.length;
+        }
+
+        function writeLineOrSpace(node: Node) {
+            if (getEmitFlags(node) & EmitFlags.SingleLine) {
+                write(" ");
+            }
+            else {
+                writeLine();
+            }
+        }
+
+        function writeLines(text: string): void {
+            const lines = text.split(/\r\n?|\n/g);
+            const indentation = guessIndentation(lines);
+            for (let i = 0; i < lines.length; i++) {
+                const line = indentation ? lines[i].slice(indentation) : lines[i];
+                if (line.length) {
+                    writeLine();
+                    write(line);
+                    writeLine();
+                }
+            }
+        }
+
+        function guessIndentation(lines: string[]) {
+            let indentation: number;
+            for (const line of lines) {
+                for (let i = 0; i < line.length && (indentation === undefined || i < indentation); i++) {
+                    if (!isWhiteSpaceLike(line.charCodeAt(i))) {
+                        if (indentation === undefined || i < indentation) {
+                            indentation = i;
+                            break;
+                        }
+                    }
+                }
+            }
+            return indentation;
+        }
+
+        function increaseIndentIf(value: boolean, valueToWriteWhenNotIndenting?: string) {
+            if (value) {
+                increaseIndent();
+                writeLine();
+            }
+            else if (valueToWriteWhenNotIndenting) {
+                write(valueToWriteWhenNotIndenting);
+            }
+        }
+
+        // Helper function to decrease the indent if we previously indented.  Allows multiple
+        // previous indent values to be considered at a time.  This also allows caller to just
+        // call this once, passing in all their appropriate indent values, instead of needing
+        // to call this helper function multiple times.
+        function decreaseIndentIf(value1: boolean, value2?: boolean) {
+            if (value1) {
+                decreaseIndent();
+            }
+            if (value2) {
+                decreaseIndent();
+            }
+        }
+
+        function shouldWriteLeadingLineTerminator(parentNode: Node, children: NodeArray<Node>, format: ListFormat) {
+            if (format & ListFormat.MultiLine) {
+                return true;
+            }
+
+            if (format & ListFormat.PreserveLines) {
+                if (format & ListFormat.PreferNewLine) {
+                    return true;
+                }
+
+                const firstChild = children[0];
+                if (firstChild === undefined) {
+                    return !rangeIsOnSingleLine(parentNode, currentSourceFile);
+                }
+                else if (positionIsSynthesized(parentNode.pos) || nodeIsSynthesized(firstChild)) {
+                    return synthesizedNodeStartsOnNewLine(firstChild, format);
+                }
+                else {
+                    return !rangeStartPositionsAreOnSameLine(parentNode, firstChild, currentSourceFile);
+                }
+            }
+            else {
+                return false;
+            }
+        }
+
+        function shouldWriteSeparatingLineTerminator(previousNode: Node, nextNode: Node, format: ListFormat) {
+            if (format & ListFormat.MultiLine) {
+                return true;
+            }
+            else if (format & ListFormat.PreserveLines) {
+                if (previousNode === undefined || nextNode === undefined) {
+                    return false;
+                }
+                else if (nodeIsSynthesized(previousNode) || nodeIsSynthesized(nextNode)) {
+                    return synthesizedNodeStartsOnNewLine(previousNode, format) || synthesizedNodeStartsOnNewLine(nextNode, format);
+                }
+                else {
+                    return !rangeEndIsOnSameLineAsRangeStart(previousNode, nextNode, currentSourceFile);
+                }
+            }
+            else {
+                return nextNode.startsOnNewLine;
+            }
+        }
+
+        function shouldWriteClosingLineTerminator(parentNode: Node, children: NodeArray<Node>, format: ListFormat) {
+            if (format & ListFormat.MultiLine) {
+                return (format & ListFormat.NoTrailingNewLine) === 0;
+            }
+            else if (format & ListFormat.PreserveLines) {
+                if (format & ListFormat.PreferNewLine) {
+                    return true;
+                }
+
+                const lastChild = lastOrUndefined(children);
+                if (lastChild === undefined) {
+                    return !rangeIsOnSingleLine(parentNode, currentSourceFile);
+                }
+                else if (positionIsSynthesized(parentNode.pos) || nodeIsSynthesized(lastChild)) {
+                    return synthesizedNodeStartsOnNewLine(lastChild, format);
+                }
+                else {
+                    return !rangeEndPositionsAreOnSameLine(parentNode, lastChild, currentSourceFile);
+                }
+            }
+            else {
+                return false;
+            }
+        }
+
+        function synthesizedNodeStartsOnNewLine(node: Node, format?: ListFormat) {
+            if (nodeIsSynthesized(node)) {
+                const startsOnNewLine = node.startsOnNewLine;
+                if (startsOnNewLine === undefined) {
+                    return (format & ListFormat.PreferNewLine) !== 0;
+                }
+
+                return startsOnNewLine;
+            }
+
+            return (format & ListFormat.PreferNewLine) !== 0;
+        }
+
+        function needsIndentation(parent: Node, node1: Node, node2: Node): boolean {
+            parent = skipSynthesizedParentheses(parent);
+            node1 = skipSynthesizedParentheses(node1);
+            node2 = skipSynthesizedParentheses(node2);
+
+            // Always use a newline for synthesized code if the synthesizer desires it.
+            if (node2.startsOnNewLine) {
+                return true;
+            }
+
+            return !nodeIsSynthesized(parent)
+                && !nodeIsSynthesized(node1)
+                && !nodeIsSynthesized(node2)
+                && !rangeEndIsOnSameLineAsRangeStart(node1, node2, currentSourceFile);
+        }
+
+        function isSingleLineEmptyBlock(block: Block) {
+            return !block.multiLine
+                && isEmptyBlock(block);
+        }
+
+        function isEmptyBlock(block: BlockLike) {
+            return block.statements.length === 0
+                && rangeEndIsOnSameLineAsRangeStart(block, block, currentSourceFile);
+        }
+
+        function skipSynthesizedParentheses(node: Node) {
+            while (node.kind === SyntaxKind.ParenthesizedExpression && nodeIsSynthesized(node)) {
+                node = (<ParenthesizedExpression>node).expression;
+            }
+
+            return node;
+        }
+
+        function getTextOfNode(node: Node, includeTrivia?: boolean): string {
+            if (isGeneratedIdentifier(node)) {
+                return generateName(node);
+            }
+            else if (isIdentifier(node) && (nodeIsSynthesized(node) || !node.parent)) {
+                return unescapeIdentifier(node.text);
+            }
+            else if (node.kind === SyntaxKind.StringLiteral && (<StringLiteral>node).textSourceNode) {
+                return getTextOfNode((<StringLiteral>node).textSourceNode, includeTrivia);
+            }
+            else if (isLiteralExpression(node) && (nodeIsSynthesized(node) || !node.parent)) {
+                return node.text;
+            }
+
+            return getSourceTextOfNodeFromSourceFile(currentSourceFile, node, includeTrivia);
+        }
+
+        function getLiteralTextOfNode(node: LiteralLikeNode): string {
+            if (node.kind === SyntaxKind.StringLiteral && (<StringLiteral>node).textSourceNode) {
+                const textSourceNode = (<StringLiteral>node).textSourceNode;
+                if (isIdentifier(textSourceNode)) {
+                    return getEmitFlags(node) & EmitFlags.NoAsciiEscaping ?
+                        `"${escapeString(getTextOfNode(textSourceNode))}"` :
+                        `"${escapeNonAsciiString(getTextOfNode(textSourceNode))}"`;
+                }
+                else {
+                    return getLiteralTextOfNode(textSourceNode);
+                }
+            }
+
+            return getLiteralText(node, currentSourceFile);
+        }
+
+        /**
+         * Push a new name generation scope.
+         */
+        function pushNameGenerationScope() {
+            tempFlagsStack.push(tempFlags);
+            tempFlags = 0;
+        }
+
+        /**
+         * Pop the current name generation scope.
+         */
+        function popNameGenerationScope() {
+            tempFlags = tempFlagsStack.pop();
+        }
+
+        /**
+         * Generate the text for a generated identifier.
+         */
+        function generateName(name: GeneratedIdentifier) {
+            if (name.autoGenerateKind === GeneratedIdentifierKind.Node) {
+                // Node names generate unique names based on their original node
+                // and are cached based on that node's id.
+                const node = getNodeForGeneratedName(name);
+                return generateNameCached(node);
+            }
+            else {
+                // Auto, Loop, and Unique names are cached based on their unique
+                // autoGenerateId.
+                const autoGenerateId = name.autoGenerateId;
+                return autoGeneratedIdToGeneratedName[autoGenerateId] || (autoGeneratedIdToGeneratedName[autoGenerateId] = unescapeIdentifier(makeName(name)));
+            }
+        }
+
+        function generateNameCached(node: Node) {
+            const nodeId = getNodeId(node);
+            return nodeIdToGeneratedName[nodeId] || (nodeIdToGeneratedName[nodeId] = unescapeIdentifier(generateNameForNode(node)));
+        }
+
+        /**
+         * Returns a value indicating whether a name is unique globally, within the current file,
+         * or within the NameGenerator.
+         */
+        function isUniqueName(name: string): boolean {
+            return !(hasGlobalName && hasGlobalName(name))
+                && !currentSourceFile.identifiers.has(name)
+                && !generatedNames.has(name);
+        }
+
+        /**
+         * Returns a value indicating whether a name is unique within a container.
+         */
+        function isUniqueLocalName(name: string, container: Node): boolean {
+            for (let node = container; isNodeDescendantOf(node, container); node = node.nextContainer) {
+                if (node.locals) {
+                    const local = node.locals.get(name);
+                    // We conservatively include alias symbols to cover cases where they're emitted as locals
+                    if (local && local.flags & (SymbolFlags.Value | SymbolFlags.ExportValue | SymbolFlags.Alias)) {
+                        return false;
+                    }
+                }
+            }
+            return true;
+        }
+
+        /**
+         * Return the next available name in the pattern _a ... _z, _0, _1, ...
+         * TempFlags._i or TempFlags._n may be used to express a preference for that dedicated name.
+         * Note that names generated by makeTempVariableName and makeUniqueName will never conflict.
+         */
+        function makeTempVariableName(flags: TempFlags): string {
+            if (flags && !(tempFlags & flags)) {
+                const name = flags === TempFlags._i ? "_i" : "_n";
+                if (isUniqueName(name)) {
+                    tempFlags |= flags;
+                    return name;
+                }
+            }
+            while (true) {
+                const count = tempFlags & TempFlags.CountMask;
+                tempFlags++;
+                // Skip over 'i' and 'n'
+                if (count !== 8 && count !== 13) {
+                    const name = count < 26
+                        ? "_" + String.fromCharCode(CharacterCodes.a + count)
+                        : "_" + (count - 26);
+                    if (isUniqueName(name)) {
+                        return name;
+                    }
+                }
+            }
+        }
+
+        /**
+         * Generate a name that is unique within the current file and doesn't conflict with any names
+         * in global scope. The name is formed by adding an '_n' suffix to the specified base name,
+         * where n is a positive integer. Note that names generated by makeTempVariableName and
+         * makeUniqueName are guaranteed to never conflict.
+         */
+        function makeUniqueName(baseName: string): string {
+            // Find the first unique 'name_n', where n is a positive number
+            if (baseName.charCodeAt(baseName.length - 1) !== CharacterCodes._) {
+                baseName += "_";
+            }
+            let i = 1;
+            while (true) {
+                const generatedName = baseName + i;
+                if (isUniqueName(generatedName)) {
+                    generatedNames.set(generatedName, generatedName);
+                    return generatedName;
+                }
+                i++;
+            }
+        }
+
+        /**
+         * Generates a unique name for a ModuleDeclaration or EnumDeclaration.
+         */
+        function generateNameForModuleOrEnum(node: ModuleDeclaration | EnumDeclaration) {
+            const name = getTextOfNode(node.name);
+            // Use module/enum name itself if it is unique, otherwise make a unique variation
+            return isUniqueLocalName(name, node) ? name : makeUniqueName(name);
+        }
+
+        /**
+         * Generates a unique name for an ImportDeclaration or ExportDeclaration.
+         */
+        function generateNameForImportOrExportDeclaration(node: ImportDeclaration | ExportDeclaration) {
+            const expr = getExternalModuleName(node);
+            const baseName = expr.kind === SyntaxKind.StringLiteral ?
+                escapeIdentifier(makeIdentifierFromModuleName((<LiteralExpression>expr).text)) : "module";
+            return makeUniqueName(baseName);
+        }
+
+        /**
+         * Generates a unique name for a default export.
+         */
+        function generateNameForExportDefault() {
+            return makeUniqueName("default");
+        }
+
+        /**
+         * Generates a unique name for a class expression.
+         */
+        function generateNameForClassExpression() {
+            return makeUniqueName("class");
+        }
+
+        function generateNameForMethodOrAccessor(node: MethodDeclaration | AccessorDeclaration) {
+            if (isIdentifier(node.name)) {
+                return generateNameCached(node.name);
+            }
+            return makeTempVariableName(TempFlags.Auto);
+        }
+
+        /**
+         * Generates a unique name from a node.
+         */
+        function generateNameForNode(node: Node): string {
+            switch (node.kind) {
+                case SyntaxKind.Identifier:
+                    return makeUniqueName(getTextOfNode(node));
+                case SyntaxKind.ModuleDeclaration:
+                case SyntaxKind.EnumDeclaration:
+                    return generateNameForModuleOrEnum(<ModuleDeclaration | EnumDeclaration>node);
+                case SyntaxKind.ImportDeclaration:
+                case SyntaxKind.ExportDeclaration:
+                    return generateNameForImportOrExportDeclaration(<ImportDeclaration | ExportDeclaration>node);
+                case SyntaxKind.FunctionDeclaration:
+                case SyntaxKind.ClassDeclaration:
+                case SyntaxKind.ExportAssignment:
+                    return generateNameForExportDefault();
+                case SyntaxKind.ClassExpression:
+                    return generateNameForClassExpression();
+                case SyntaxKind.MethodDeclaration:
+                case SyntaxKind.GetAccessor:
+                case SyntaxKind.SetAccessor:
+                    return generateNameForMethodOrAccessor(<MethodDeclaration | AccessorDeclaration>node);
+                default:
+                    return makeTempVariableName(TempFlags.Auto);
+            }
+        }
+
+        /**
+         * Generates a unique identifier for a node.
+         */
+        function makeName(name: GeneratedIdentifier) {
+            switch (name.autoGenerateKind) {
+                case GeneratedIdentifierKind.Auto:
+                    return makeTempVariableName(TempFlags.Auto);
+                case GeneratedIdentifierKind.Loop:
+                    return makeTempVariableName(TempFlags._i);
+                case GeneratedIdentifierKind.Unique:
+                    return makeUniqueName(unescapeIdentifier(name.text));
+            }
+
+            Debug.fail("Unsupported GeneratedIdentifierKind.");
+        }
+
+        /**
+         * Gets the node from which a name should be generated.
+         */
+        function getNodeForGeneratedName(name: GeneratedIdentifier) {
+            const autoGenerateId = name.autoGenerateId;
+            let node = name as Node;
+            let original = node.original;
+            while (original) {
+                node = original;
+
+                // if "node" is a different generated name (having a different
+                // "autoGenerateId"), use it and stop traversing.
+                if (isIdentifier(node)
+                    && node.autoGenerateKind === GeneratedIdentifierKind.Node
+                    && node.autoGenerateId !== autoGenerateId) {
+                    break;
+                }
+
+                original = node.original;
+            }
+
+            // otherwise, return the original node for the source;
+            return node;
+        }
+    }
+
+    function createDelimiterMap() {
+        const delimiters: string[] = [];
+        delimiters[ListFormat.None] = "";
+        delimiters[ListFormat.CommaDelimited] = ",";
+        delimiters[ListFormat.BarDelimited] = " |";
+        delimiters[ListFormat.AmpersandDelimited] = " &";
+        return delimiters;
+    }
+
+    function getDelimiter(format: ListFormat) {
+        return delimiters[format & ListFormat.DelimitersMask];
+    }
+
+    function createBracketsMap() {
+        const brackets: string[][] = [];
+        brackets[ListFormat.Braces] = ["{", "}"];
+        brackets[ListFormat.Parenthesis] = ["(", ")"];
+        brackets[ListFormat.AngleBrackets] = ["<", ">"];
+        brackets[ListFormat.SquareBrackets] = ["[", "]"];
+        return brackets;
+    }
+
+    function getOpeningBracket(format: ListFormat) {
+        return brackets[format & ListFormat.BracketsMask][0];
+    }
+
+    function getClosingBracket(format: ListFormat) {
+        return brackets[format & ListFormat.BracketsMask][1];
+    }
+
+    // Flags enum to track count of temp variables and a few dedicated names
+    const enum TempFlags {
+        Auto = 0x00000000,  // No preferred name
+        CountMask = 0x0FFFFFFF,  // Temp variable counter
+        _i = 0x10000000,  // Use/preference flag for '_i'
+    }
+
+    const enum ListFormat {
+        None = 0,
+
+        // Line separators
+        SingleLine = 0,                 // Prints the list on a single line (default).
+        MultiLine = 1 << 0,             // Prints the list on multiple lines.
+        PreserveLines = 1 << 1,         // Prints the list using line preservation if possible.
+        LinesMask = SingleLine | MultiLine | PreserveLines,
+
+        // Delimiters
+        NotDelimited = 0,               // There is no delimiter between list items (default).
+        BarDelimited = 1 << 2,          // Each list item is space-and-bar (" |") delimited.
+        AmpersandDelimited = 1 << 3,    // Each list item is space-and-ampersand (" &") delimited.
+        CommaDelimited = 1 << 4,        // Each list item is comma (",") delimited.
+        DelimitersMask = BarDelimited | AmpersandDelimited | CommaDelimited,
+
+        AllowTrailingComma = 1 << 5,    // Write a trailing comma (",") if present.
+
+        // Whitespace
+        Indented = 1 << 6,              // The list should be indented.
+        SpaceBetweenBraces = 1 << 7,    // Inserts a space after the opening brace and before the closing brace.
+        SpaceBetweenSiblings = 1 << 8,  // Inserts a space between each sibling node.
+
+        // Brackets/Braces
+        Braces = 1 << 9,                // The list is surrounded by "{" and "}".
+        Parenthesis = 1 << 10,          // The list is surrounded by "(" and ")".
+        AngleBrackets = 1 << 11,        // The list is surrounded by "<" and ">".
+        SquareBrackets = 1 << 12,       // The list is surrounded by "[" and "]".
+        BracketsMask = Braces | Parenthesis | AngleBrackets | SquareBrackets,
+
+        OptionalIfUndefined = 1 << 13,  // Do not emit brackets if the list is undefined.
+        OptionalIfEmpty = 1 << 14,      // Do not emit brackets if the list is empty.
+        Optional = OptionalIfUndefined | OptionalIfEmpty,
+
+        // Other
+        PreferNewLine = 1 << 15,        // Prefer adding a LineTerminator between synthesized nodes.
+        NoTrailingNewLine = 1 << 16,    // Do not emit a trailing NewLine for a MultiLine list.
+        NoInterveningComments = 1 << 17, // Do not emit comments between each node
+
+        // Precomputed Formats
+        Modifiers = SingleLine | SpaceBetweenSiblings,
+        HeritageClauses = SingleLine | SpaceBetweenSiblings,
+        SingleLineTypeLiteralMembers = SingleLine | SpaceBetweenBraces | SpaceBetweenSiblings | Indented,
+        MultiLineTypeLiteralMembers = MultiLine | Indented,
+
+        TupleTypeElements = CommaDelimited | SpaceBetweenSiblings | SingleLine | Indented,
+        UnionTypeConstituents = BarDelimited | SpaceBetweenSiblings | SingleLine,
+        IntersectionTypeConstituents = AmpersandDelimited | SpaceBetweenSiblings | SingleLine,
+        ObjectBindingPatternElements = SingleLine | AllowTrailingComma | SpaceBetweenBraces | CommaDelimited | SpaceBetweenSiblings,
+        ArrayBindingPatternElements = SingleLine | AllowTrailingComma | CommaDelimited | SpaceBetweenSiblings,
+        ObjectLiteralExpressionProperties = PreserveLines | CommaDelimited | SpaceBetweenSiblings | SpaceBetweenBraces | Indented | Braces,
+        ArrayLiteralExpressionElements = PreserveLines | CommaDelimited | SpaceBetweenSiblings | AllowTrailingComma | Indented | SquareBrackets,
+        CommaListElements = CommaDelimited | SpaceBetweenSiblings | SingleLine,
+        CallExpressionArguments = CommaDelimited | SpaceBetweenSiblings | SingleLine | Parenthesis,
+        NewExpressionArguments = CommaDelimited | SpaceBetweenSiblings | SingleLine | Parenthesis | OptionalIfUndefined,
+        TemplateExpressionSpans = SingleLine | NoInterveningComments,
+        SingleLineBlockStatements = SpaceBetweenBraces | SpaceBetweenSiblings | SingleLine,
+        MultiLineBlockStatements = Indented | MultiLine,
+        VariableDeclarationList = CommaDelimited | SpaceBetweenSiblings | SingleLine,
+        SingleLineFunctionBodyStatements = SingleLine | SpaceBetweenSiblings | SpaceBetweenBraces,
+        MultiLineFunctionBodyStatements = MultiLine,
+        ClassHeritageClauses = SingleLine | SpaceBetweenSiblings,
+        ClassMembers = Indented | MultiLine,
+        InterfaceMembers = Indented | MultiLine,
+        EnumMembers = CommaDelimited | Indented | MultiLine,
+        CaseBlockClauses = Indented | MultiLine,
+        NamedImportsOrExportsElements = CommaDelimited | SpaceBetweenSiblings | AllowTrailingComma | SingleLine | SpaceBetweenBraces,
+        JsxElementChildren = SingleLine | NoInterveningComments,
+        JsxElementAttributes = SingleLine | SpaceBetweenSiblings | NoInterveningComments,
+        CaseOrDefaultClauseStatements = Indented | MultiLine | NoTrailingNewLine | OptionalIfEmpty,
+        HeritageClauseTypes = CommaDelimited | SpaceBetweenSiblings | SingleLine,
+        SourceFileStatements = MultiLine | NoTrailingNewLine,
+        Decorators = MultiLine | Optional,
+        TypeArguments = CommaDelimited | SpaceBetweenSiblings | SingleLine | Indented | AngleBrackets | Optional,
+        TypeParameters = CommaDelimited | SpaceBetweenSiblings | SingleLine | Indented | AngleBrackets | Optional,
+        Parameters = CommaDelimited | SpaceBetweenSiblings | SingleLine | Indented | Parenthesis,
+        IndexSignatureParameters = CommaDelimited | SpaceBetweenSiblings | SingleLine | Indented | SquareBrackets,
+    }
+}