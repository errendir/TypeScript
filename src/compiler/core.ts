﻿/// <reference path="types.ts"/>
/// <reference path="performance.ts" />

/* @internal */
namespace ts {
    /**
     * Ternary values are defined such that
     * x & y is False if either x or y is False.
     * x & y is Maybe if either x or y is Maybe, but neither x or y is False.
     * x & y is True if both x and y are True.
     * x | y is False if both x and y are False.
     * x | y is Maybe if either x or y is Maybe, but neither x or y is True.
     * x | y is True if either x or y is True.
     */
    export const enum Ternary {
        False = 0,
        Maybe = 1,
        True = -1
    }

    const createObject = Object.create;

    // More efficient to create a collator once and use its `compare` than to call `a.localeCompare(b)` many times.
    export const collator: { compare(a: string, b: string): number } = typeof Intl === "object" && typeof Intl.Collator === "function" ? new Intl.Collator() : undefined;

    export function createMap<T>(template?: MapLike<T>): Map<T> {
        const map: Map<T> = createObject(null); // tslint:disable-line:no-null-keyword

        // Using 'delete' on an object causes V8 to put the object in dictionary mode.
        // This disables creation of hidden classes, which are expensive when an object is
        // constantly changing shape.
        map["__"] = undefined;
        delete map["__"];

        // Copies keys/values from template. Note that for..in will not throw if
        // template is undefined, and instead will just exit the loop.
        for (const key in template) if (hasOwnProperty.call(template, key)) {
            map[key] = template[key];
        }

        return map;
    }

    export function createFileMap<T>(keyMapper?: (key: string) => string): FileMap<T> {
        let files = createMap<T>();
        return {
            get,
            set,
            contains,
            remove,
            forEachValue: forEachValueInMap,
            getKeys,
            clear,
        };

        function forEachValueInMap(f: (key: Path, value: T) => void) {
            for (const key in files) {
                f(<Path>key, files[key]);
            }
        }

        function getKeys() {
            const keys: Path[] = [];
            for (const key in files) {
                keys.push(<Path>key);
            }
            return keys;
        }

        // path should already be well-formed so it does not need to be normalized
        function get(path: Path): T {
            return files[toKey(path)];
        }

        function set(path: Path, value: T) {
            files[toKey(path)] = value;
        }

        function contains(path: Path) {
            return toKey(path) in files;
        }

        function remove(path: Path) {
            const key = toKey(path);
            delete files[key];
        }

        function clear() {
            files = createMap<T>();
        }

        function toKey(path: Path): string {
            return keyMapper ? keyMapper(path) : path;
        }
    }

    export function toPath(fileName: string, basePath: string, getCanonicalFileName: (path: string) => string): Path {
        const nonCanonicalizedPath = isRootedDiskPath(fileName)
            ? normalizePath(fileName)
            : getNormalizedAbsolutePath(fileName, basePath);
        return <Path>getCanonicalFileName(nonCanonicalizedPath);
    }

    export const enum Comparison {
        LessThan    = -1,
        EqualTo     = 0,
        GreaterThan = 1
    }

    /**
     * Iterates through 'array' by index and performs the callback on each element of array until the callback
     * returns a truthy value, then returns that value.
     * If no such value is found, the callback is applied to each element of array and undefined is returned.
     */
    export function forEach<T, U>(array: T[] | undefined, callback: (element: T, index: number) => U | undefined): U | undefined {
        if (array) {
            for (let i = 0, len = array.length; i < len; i++) {
                const result = callback(array[i], i);
                if (result) {
                    return result;
                }
            }
        }
        return undefined;
    }

    /**
     * Iterates through `array` by index and performs the callback on each element of array until the callback
     * returns a falsey value, then returns false.
     * If no such value is found, the callback is applied to each element of array and `true` is returned.
     */
    export function every<T>(array: T[], callback: (element: T, index: number) => boolean): boolean {
        if (array) {
            for (let i = 0, len = array.length; i < len; i++) {
                if (!callback(array[i], i)) {
                    return false;
                }
            }
        }

        return true;
    }

    /** Works like Array.prototype.find, returning `undefined` if no element satisfying the predicate is found. */
    export function find<T>(array: T[], predicate: (element: T, index: number) => boolean): T | undefined {
        for (let i = 0, len = array.length; i < len; i++) {
            const value = array[i];
            if (predicate(value, i)) {
                return value;
            }
        }
        return undefined;
    }

    /**
     * Returns the first truthy result of `callback`, or else fails.
     * This is like `forEach`, but never returns undefined.
     */
    export function findMap<T, U>(array: T[], callback: (element: T, index: number) => U | undefined): U {
        for (let i = 0, len = array.length; i < len; i++) {
            const result = callback(array[i], i);
            if (result) {
                return result;
            }
        }
        Debug.fail();
    }

    export function contains<T>(array: T[], value: T): boolean {
        if (array) {
            for (const v of array) {
                if (v === value) {
                    return true;
                }
            }
        }
        return false;
    }

    export function indexOf<T>(array: T[], value: T): number {
        if (array) {
            for (let i = 0, len = array.length; i < len; i++) {
                if (array[i] === value) {
                    return i;
                }
            }
        }
        return -1;
    }

    export function indexOfAnyCharCode(text: string, charCodes: number[], start?: number): number {
        for (let i = start || 0, len = text.length; i < len; i++) {
            if (contains(charCodes, text.charCodeAt(i))) {
                return i;
            }
        }
        return -1;
    }

    export function countWhere<T>(array: T[], predicate: (x: T, i: number) => boolean): number {
        let count = 0;
        if (array) {
            for (let i = 0; i < array.length; i++) {
                const v = array[i];
                if (predicate(v, i)) {
                    count++;
                }
            }
        }
        return count;
    }

    /**
     * Filters an array by a predicate function. Returns the same array instance if the predicate is
     * true for all elements, otherwise returns a new array instance containing the filtered subset.
     */
    export function filter<T, U extends T>(array: T[], f: (x: T) => x is U): U[];
    export function filter<T>(array: T[], f: (x: T) => boolean): T[];
    export function filter<T>(array: T[], f: (x: T) => boolean): T[] {
        if (array) {
            const len = array.length;
            let i = 0;
            while (i < len && f(array[i])) i++;
            if (i < len) {
                const result = array.slice(0, i);
                i++;
                while (i < len) {
                    const item = array[i];
                    if (f(item)) {
                        result.push(item);
                    }
                    i++;
                }
                return result;
            }
        }
        return array;
    }

    export function removeWhere<T>(array: T[], f: (x: T) => boolean): boolean {
        let outIndex = 0;
        for (const item of array) {
            if (!f(item)) {
                array[outIndex] = item;
                outIndex++;
            }
        }
        if (outIndex !== array.length) {
            array.length = outIndex;
            return true;
        }
        return false;
    }

    export function filterMutate<T>(array: T[], f: (x: T) => boolean): void {
        let outIndex = 0;
        for (const item of array) {
            if (f(item)) {
                array[outIndex] = item;
                outIndex++;
            }
        }
        array.length = outIndex;
    }

    export function map<T, U>(array: T[], f: (x: T, i: number) => U): U[] {
        let result: U[];
        if (array) {
            result = [];
            for (let i = 0; i < array.length; i++) {
                result.push(f(array[i], i));
            }
        }
        return result;
    }

    // Maps from T to T and avoids allocation if all elements map to themselves
    export function sameMap<T>(array: T[], f: (x: T, i: number) => T): T[] {
        let result: T[];
        if (array) {
            for (let i = 0; i < array.length; i++) {
                if (result) {
                    result.push(f(array[i], i));
                }
                else {
                    const item = array[i];
                    const mapped = f(item, i);
                    if (item !== mapped) {
                        result = array.slice(0, i);
                        result.push(mapped);
                    }
                }
            }
        }
        return result || array;
    }

    /**
     * Flattens an array containing a mix of array or non-array elements.
     *
     * @param array The array to flatten.
     */
    export function flatten<T>(array: (T | T[])[]): T[] {
        let result: T[];
        if (array) {
            result = [];
            for (const v of array) {
                if (v) {
                    if (isArray(v)) {
                        addRange(result, v);
                    }
                    else {
                        result.push(v);
                    }
                }
            }
        }

        return result;
    }

    /**
     * Maps an array. If the mapped value is an array, it is spread into the result.
     *
     * @param array The array to map.
     * @param mapfn The callback used to map the result into one or more values.
     */
    export function flatMap<T, U>(array: T[], mapfn: (x: T, i: number) => U | U[]): U[] {
        let result: U[];
        if (array) {
            result = [];
            for (let i = 0; i < array.length; i++) {
                const v = mapfn(array[i], i);
                if (v) {
                    if (isArray(v)) {
                        addRange(result, v);
                    }
                    else {
                        result.push(v);
                    }
                }
            }
        }
        return result;
    }

    /**
     * Computes the first matching span of elements and returns a tuple of the first span
     * and the remaining elements.
     */
    export function span<T>(array: T[], f: (x: T, i: number) => boolean): [T[], T[]] {
        if (array) {
            for (let i = 0; i < array.length; i++) {
                if (!f(array[i], i)) {
                    return [array.slice(0, i), array.slice(i)];
                }
            }
            return [array.slice(0), []];
        }

        return undefined;
    }

    /**
     * Maps contiguous spans of values with the same key.
     *
     * @param array The array to map.
     * @param keyfn A callback used to select the key for an element.
     * @param mapfn A callback used to map a contiguous chunk of values to a single value.
     */
    export function spanMap<T, K, U>(array: T[], keyfn: (x: T, i: number) => K, mapfn: (chunk: T[], key: K, start: number, end: number) => U): U[] {
        let result: U[];
        if (array) {
            result = [];
            const len = array.length;
            let previousKey: K;
            let key: K;
            let start = 0;
            let pos = 0;
            while (start < len) {
                while (pos < len) {
                    const value = array[pos];
                    key = keyfn(value, pos);
                    if (pos === 0) {
                        previousKey = key;
                    }
                    else if (key !== previousKey) {
                        break;
                    }

                    pos++;
                }

                if (start < pos) {
                    const v = mapfn(array.slice(start, pos), previousKey, start, pos);
                    if (v) {
                        result.push(v);
                    }

                    start = pos;
                }

                previousKey = key;
                pos++;
            }
        }

        return result;
    }

    export function mapObject<T, U>(object: MapLike<T>, f: (key: string, x: T) => [string, U]): MapLike<U> {
        let result: MapLike<U>;
        if (object) {
            result = {};
            for (const v of getOwnKeys(object)) {
                const [key, value]: [string, U] = f(v, object[v]) || [undefined, undefined];
                if (key !== undefined) {
                    result[key] = value;
                }
            }
        }
        return result;
    }

    export function some<T>(array: T[], predicate?: (value: T) => boolean): boolean {
        if (array) {
            if (predicate) {
                for (const v of array) {
                    if (predicate(v)) {
                        return true;
                    }
                }
            }
            else {
                return array.length > 0;
            }
        }
        return false;
    }

    export function concatenate<T>(array1: T[], array2: T[]): T[] {
        if (!array2 || !array2.length) return array1;
        if (!array1 || !array1.length) return array2;
        return [...array1, ...array2];
    }

    // TODO: fixme (N^2) - add optional comparer so collection can be sorted before deduplication.
    export function deduplicate<T>(array: T[], areEqual?: (a: T, b: T) => boolean): T[] {
        let result: T[];
        if (array) {
            result = [];
            loop: for (const item of array) {
                for (const res of result) {
                    if (areEqual ? areEqual(res, item) : res === item) {
                        continue loop;
                    }
                }
                result.push(item);
            }
        }
        return result;
    }

    /**
     * Compacts an array, removing any falsey elements.
     */
    export function compact<T>(array: T[]): T[] {
        let result: T[];
        if (array) {
            for (let i = 0; i < array.length; i++) {
                const v = array[i];
                if (result || !v) {
                    if (!result) {
                        result = array.slice(0, i);
                    }
                    if (v) {
                        result.push(v);
                    }
                }
            }
        }
        return result || array;
    }

    export function sum(array: any[], prop: string): number {
        let result = 0;
        for (const v of array) {
            result += v[prop];
        }
        return result;
    }

    /**
     * Appends a value to an array, returning the array.
     *
     * @param to The array to which `value` is to be appended. If `to` is `undefined`, a new array
     * is created if `value` was appended.
     * @param value The value to append to the array. If `value` is `undefined`, nothing is
     * appended.
     */
    export function append<T>(to: T[] | undefined, value: T | undefined): T[] | undefined {
        if (value === undefined) return to;
        if (to === undefined) to = [];
        to.push(value);
        return to;
    }

    /**
     * Appends a range of value to an array, returning the array.
     *
     * @param to The array to which `value` is to be appended. If `to` is `undefined`, a new array
     * is created if `value` was appended.
     * @param from The values to append to the array. If `from` is `undefined`, nothing is
     * appended. If an element of `from` is `undefined`, that element is not appended.
     */
    export function addRange<T>(to: T[] | undefined, from: T[] | undefined): T[] | undefined {
        if (from === undefined) return to;
        for (const v of from) {
            to = append(to, v);
        }
        return to;
    }

    export function rangeEquals<T>(array1: T[], array2: T[], pos: number, end: number) {
        while (pos < end) {
            if (array1[pos] !== array2[pos]) {
                return false;
            }
            pos++;
        }
        return true;
    }

    /**
     * Returns the first element of an array if non-empty, `undefined` otherwise.
     */
    export function firstOrUndefined<T>(array: T[]): T {
        return array && array.length > 0
            ? array[0]
            : undefined;
    }

    /**
     * Returns the last element of an array if non-empty, `undefined` otherwise.
     */
    export function lastOrUndefined<T>(array: T[]): T {
        return array && array.length > 0
            ? array[array.length - 1]
            : undefined;
    }

    /**
     * Returns the only element of an array if it contains only one element, `undefined` otherwise.
     */
    export function singleOrUndefined<T>(array: T[]): T {
        return array && array.length === 1
            ? array[0]
            : undefined;
    }

    /**
     * Returns the only element of an array if it contains only one element; otheriwse, returns the
     * array.
     */
    export function singleOrMany<T>(array: T[]): T | T[] {
        return array && array.length === 1
            ? array[0]
            : array;
    }

    /**
<<<<<<< HEAD
=======
     * Returns the last element of an array if non-empty, undefined otherwise.
     */
    export function lastOrUndefined<T>(array: T[]): T {
        return array && array.length > 0
            ? array[array.length - 1]
            : undefined;
    }

    export function replaceElement<T>(array: T[], index: number, value: T): T[] {
        const result = array.slice(0);
        result[index] = value;
        return result;
    }

    /**
>>>>>>> 46f7a0f4
     * Performs a binary search, finding the index at which 'value' occurs in 'array'.
     * If no such index is found, returns the 2's-complement of first index at which
     * number[index] exceeds number.
     * @param array A sorted array whose first element must be no larger than number
     * @param number The value to be searched for in the array.
     */
    export function binarySearch<T>(array: T[], value: T, comparer?: (v1: T, v2: T) => number): number {
        if (!array || array.length === 0) {
            return -1;
        }

        let low = 0;
        let high = array.length - 1;
        comparer = comparer !== undefined
            ? comparer
            : (v1, v2) => (v1 < v2 ? -1 : (v1 > v2 ? 1 : 0));

        while (low <= high) {
            const middle = low + ((high - low) >> 1);
            const midValue = array[middle];

            if (comparer(midValue, value) === 0) {
                return middle;
            }
            else if (comparer(midValue, value) > 0) {
                high = middle - 1;
            }
            else {
                low = middle + 1;
            }
        }

        return ~low;
    }

    export function reduceLeft<T, U>(array: T[], f: (memo: U, value: T, i: number) => U, initial: U, start?: number, count?: number): U;
    export function reduceLeft<T>(array: T[], f: (memo: T, value: T, i: number) => T): T;
    export function reduceLeft<T>(array: T[], f: (memo: T, value: T, i: number) => T, initial?: T, start?: number, count?: number): T {
        if (array && array.length > 0) {
            const size = array.length;
            if (size > 0) {
                let pos = start === undefined || start < 0 ? 0 : start;
                const end = count === undefined || pos + count > size - 1 ? size - 1 : pos + count;
                let result: T;
                if (arguments.length <= 2) {
                    result = array[pos];
                    pos++;
                }
                else {
                    result = initial;
                }
                while (pos <= end) {
                    result = f(result, array[pos], pos);
                    pos++;
                }
                return result;
            }
        }
        return initial;
    }

    export function reduceRight<T, U>(array: T[], f: (memo: U, value: T, i: number) => U, initial: U, start?: number, count?: number): U;
    export function reduceRight<T>(array: T[], f: (memo: T, value: T, i: number) => T): T;
    export function reduceRight<T>(array: T[], f: (memo: T, value: T, i: number) => T, initial?: T, start?: number, count?: number): T {
        if (array) {
            const size = array.length;
            if (size > 0) {
                let pos = start === undefined || start > size - 1 ? size - 1 : start;
                const end = count === undefined || pos - count < 0 ? 0 : pos - count;
                let result: T;
                if (arguments.length <= 2) {
                    result = array[pos];
                    pos--;
                }
                else {
                    result = initial;
                }
                while (pos >= end) {
                    result = f(result, array[pos], pos);
                    pos--;
                }
                return result;
            }
        }
        return initial;
    }

    const hasOwnProperty = Object.prototype.hasOwnProperty;

    /**
     * Indicates whether a map-like contains an own property with the specified key.
     *
     * NOTE: This is intended for use only with MapLike<T> objects. For Map<T> objects, use
     *       the 'in' operator.
     *
     * @param map A map-like.
     * @param key A property key.
     */
    export function hasProperty<T>(map: MapLike<T>, key: string): boolean {
        return hasOwnProperty.call(map, key);
    }

    /**
     * Gets the value of an owned property in a map-like.
     *
     * NOTE: This is intended for use only with MapLike<T> objects. For Map<T> objects, use
     *       an indexer.
     *
     * @param map A map-like.
     * @param key A property key.
     */
    export function getProperty<T>(map: MapLike<T>, key: string): T | undefined {
        return hasOwnProperty.call(map, key) ? map[key] : undefined;
    }

    /**
     * Gets the owned, enumerable property keys of a map-like.
     *
     * NOTE: This is intended for use with MapLike<T> objects. For Map<T> objects, use
     *       Object.keys instead as it offers better performance.
     *
     * @param map A map-like.
     */
    export function getOwnKeys<T>(map: MapLike<T>): string[] {
        const keys: string[] = [];
        for (const key in map) if (hasOwnProperty.call(map, key)) {
            keys.push(key);
        }
        return keys;
    }

    /**
     * Enumerates the properties of a Map<T>, invoking a callback and returning the first truthy result.
     *
     * @param map A map for which properties should be enumerated.
     * @param callback A callback to invoke for each property.
     */
    export function forEachProperty<T, U>(map: Map<T>, callback: (value: T, key: string) => U): U {
        let result: U;
        for (const key in map) {
            if (result = callback(map[key], key)) break;
        }
        return result;
    }

    /**
     * Returns true if a Map<T> has some matching property.
     *
     * @param map A map whose properties should be tested.
     * @param predicate An optional callback used to test each property.
     */
    export function someProperties<T>(map: Map<T>, predicate?: (value: T, key: string) => boolean) {
        for (const key in map) {
            if (!predicate || predicate(map[key], key)) return true;
        }
        return false;
    }

    /**
     * Performs a shallow copy of the properties from a source Map<T> to a target MapLike<T>
     *
     * @param source A map from which properties should be copied.
     * @param target A map to which properties should be copied.
     */
    export function copyProperties<T>(source: Map<T>, target: MapLike<T>): void {
        for (const key in source) {
            target[key] = source[key];
        }
    }

    export function assign<T1 extends MapLike<{}>, T2, T3>(t: T1, arg1: T2, arg2: T3): T1 & T2 & T3;
    export function assign<T1 extends MapLike<{}>, T2>(t: T1, arg1: T2): T1 & T2;
    export function assign<T1 extends MapLike<{}>>(t: T1, ...args: any[]): any;
    export function assign<T1 extends MapLike<{}>>(t: T1, ...args: any[]) {
        for (const arg of args) {
            for (const p of getOwnKeys(arg)) {
                t[p] = arg[p];
            }
        }
        return t;
    }

    /**
     * Reduce the properties of a map.
     *
     * NOTE: This is intended for use with Map<T> objects. For MapLike<T> objects, use
     *       reduceOwnProperties instead as it offers better runtime safety.
     *
     * @param map The map to reduce
     * @param callback An aggregation function that is called for each entry in the map
     * @param initial The initial value for the reduction.
     */
    export function reduceProperties<T, U>(map: Map<T>, callback: (aggregate: U, value: T, key: string) => U, initial: U): U {
        let result = initial;
        for (const key in map) {
            result = callback(result, map[key], String(key));
        }
        return result;
    }

    /**
     * Reduce the properties defined on a map-like (but not from its prototype chain).
     *
     * NOTE: This is intended for use with MapLike<T> objects. For Map<T> objects, use
     *       reduceProperties instead as it offers better performance.
     *
     * @param map The map-like to reduce
     * @param callback An aggregation function that is called for each entry in the map
     * @param initial The initial value for the reduction.
     */
    export function reduceOwnProperties<T, U>(map: MapLike<T>, callback: (aggregate: U, value: T, key: string) => U, initial: U): U {
        let result = initial;
        for (const key in map) if (hasOwnProperty.call(map, key)) {
            result = callback(result, map[key], String(key));
        }
        return result;
    }

    /**
     * Performs a shallow equality comparison of the contents of two map-likes.
     *
     * @param left A map-like whose properties should be compared.
     * @param right A map-like whose properties should be compared.
     */
    export function equalOwnProperties<T>(left: MapLike<T>, right: MapLike<T>, equalityComparer?: (left: T, right: T) => boolean) {
        if (left === right) return true;
        if (!left || !right) return false;
        for (const key in left) if (hasOwnProperty.call(left, key)) {
            if (!hasOwnProperty.call(right, key) === undefined) return false;
            if (equalityComparer ? !equalityComparer(left[key], right[key]) : left[key] !== right[key]) return false;
        }
        for (const key in right) if (hasOwnProperty.call(right, key)) {
            if (!hasOwnProperty.call(left, key)) return false;
        }
        return true;
    }

    /**
     * Creates a map from the elements of an array.
     *
     * @param array the array of input elements.
     * @param makeKey a function that produces a key for a given element.
     *
     * This function makes no effort to avoid collisions; if any two elements produce
     * the same key with the given 'makeKey' function, then the element with the higher
     * index in the array will be the one associated with the produced key.
     */
    export function arrayToMap<T>(array: T[], makeKey: (value: T) => string): Map<T>;
    export function arrayToMap<T, U>(array: T[], makeKey: (value: T) => string, makeValue: (value: T) => U): Map<U>;
    export function arrayToMap<T, U>(array: T[], makeKey: (value: T) => string, makeValue?: (value: T) => U): Map<T | U> {
        const result = createMap<T | U>();
        for (const value of array) {
            result[makeKey(value)] = makeValue ? makeValue(value) : value;
        }
        return result;
    }

    export function isEmpty<T>(map: Map<T>) {
        for (const id in map) {
            if (hasProperty(map, id)) {
                return false;
            }
        }
        return true;
    }

    export function cloneMap<T>(map: Map<T>) {
        const clone = createMap<T>();
        copyProperties(map, clone);
        return clone;
    }

    export function clone<T>(object: T): T {
        const result: any = {};
        for (const id in object) {
            if (hasOwnProperty.call(object, id)) {
                result[id] = (<any>object)[id];
            }
        }
        return result;
    }

    export function extend<T1, T2>(first: T1 , second: T2): T1 & T2 {
        const result: T1 & T2 = <any>{};
        for (const id in second) if (hasOwnProperty.call(second, id)) {
            (result as any)[id] = (second as any)[id];
        }
        for (const id in first) if (hasOwnProperty.call(first, id)) {
            (result as any)[id] = (first as any)[id];
        }
        return result;
    }

    /**
     * Adds the value to an array of values associated with the key, and returns the array.
     * Creates the array if it does not already exist.
     */
    export function multiMapAdd<V>(map: Map<V[]>, key: string | number, value: V): V[] {
        const values = map[key];
        if (values) {
            values.push(value);
            return values;
        }
        else {
            return map[key] = [value];
        }
    }

    /**
     * Removes a value from an array of values associated with the key.
     * Does not preserve the order of those values.
     * Does nothing if `key` is not in `map`, or `value` is not in `map[key]`.
     */
    export function multiMapRemove<V>(map: Map<V[]>, key: string, value: V): void {
        const values = map[key];
        if (values) {
            unorderedRemoveItem(values, value);
            if (!values.length) {
                delete map[key];
            }
        }
    }

    /**
     * Tests whether a value is an array.
     */
    export function isArray(value: any): value is any[] {
        return Array.isArray ? Array.isArray(value) : value instanceof Array;
    }

    /** Does nothing. */
    export function noop(): void {}

    /** Throws an error because a function is not implemented. */
    export function notImplemented(): never {
        throw new Error("Not implemented");
    }

    export function memoize<T>(callback: () => T): () => T {
        let value: T;
        return () => {
            if (callback) {
                value = callback();
                callback = undefined;
            }
            return value;
        };
    }

    /**
     * High-order function, creates a function that executes a function composition.
     * For example, `chain(a, b)` is the equivalent of `x => ((a', b') => y => b'(a'(y)))(a(x), b(x))`
     *
     * @param args The functions to chain.
     */
    export function chain<T, U>(...args: ((t: T) => (u: U) => U)[]): (t: T) => (u: U) => U;
    export function chain<T, U>(a: (t: T) => (u: U) => U, b: (t: T) => (u: U) => U, c: (t: T) => (u: U) => U, d: (t: T) => (u: U) => U, e: (t: T) => (u: U) => U): (t: T) => (u: U) => U {
        if (e) {
            const args: ((t: T) => (u: U) => U)[] = [];
            for (let i = 0; i < arguments.length; i++) {
                args[i] = arguments[i];
            }

            return t => compose(...map(args, f => f(t)));
        }
        else if (d) {
            return t => compose(a(t), b(t), c(t), d(t));
        }
        else if (c) {
            return t => compose(a(t), b(t), c(t));
        }
        else if (b) {
            return t => compose(a(t), b(t));
        }
        else if (a) {
            return t => compose(a(t));
        }
        else {
            return _ => u => u;
        }
    }

    /**
     * High-order function, composes functions. Note that functions are composed inside-out;
     * for example, `compose(a, b)` is the equivalent of `x => b(a(x))`.
     *
     * @param args The functions to compose.
     */
    export function compose<T>(...args: ((t: T) => T)[]): (t: T) => T;
    export function compose<T>(a: (t: T) => T, b: (t: T) => T, c: (t: T) => T, d: (t: T) => T, e: (t: T) => T): (t: T) => T {
        if (e) {
            const args: ((t: T) => T)[] = [];
            for (let i = 0; i < arguments.length; i++) {
                args[i] = arguments[i];
            }

            return t => reduceLeft<(t: T) => T, T>(args, (u, f) => f(u), t);
        }
        else if (d) {
            return t => d(c(b(a(t))));
        }
        else if (c) {
            return t => c(b(a(t)));
        }
        else if (b) {
            return t => b(a(t));
        }
        else if (a) {
            return t => a(t);
        }
        else {
            return t => t;
        }
    }

    function formatStringFromArgs(text: string, args: { [index: number]: string; }, baseIndex?: number): string {
        baseIndex = baseIndex || 0;

        return text.replace(/{(\d+)}/g, (_match, index?) => args[+index + baseIndex]);
    }

    export let localizedDiagnosticMessages: Map<string> = undefined;

    export function getLocaleSpecificMessage(message: DiagnosticMessage) {
        return localizedDiagnosticMessages && localizedDiagnosticMessages[message.key] || message.message;
    }

    export function createFileDiagnostic(file: SourceFile, start: number, length: number, message: DiagnosticMessage, ...args: (string | number)[]): Diagnostic;
    export function createFileDiagnostic(file: SourceFile, start: number, length: number, message: DiagnosticMessage): Diagnostic {
        const end = start + length;

        Debug.assert(start >= 0, "start must be non-negative, is " + start);
        Debug.assert(length >= 0, "length must be non-negative, is " + length);

        if (file) {
            Debug.assert(start <= file.text.length, `start must be within the bounds of the file. ${ start } > ${ file.text.length }`);
            Debug.assert(end <= file.text.length, `end must be the bounds of the file. ${ end } > ${ file.text.length }`);
        }

        let text = getLocaleSpecificMessage(message);

        if (arguments.length > 4) {
            text = formatStringFromArgs(text, arguments, 4);
        }

        return {
            file,
            start,
            length,

            messageText: text,
            category: message.category,
            code: message.code,
        };
    }

    /* internal */
    export function formatMessage(_dummy: any, message: DiagnosticMessage): string {
        let text = getLocaleSpecificMessage(message);

        if (arguments.length > 2) {
            text = formatStringFromArgs(text, arguments, 2);
        }

        return text;
    }

    export function createCompilerDiagnostic(message: DiagnosticMessage, ...args: (string | number)[]): Diagnostic;
    export function createCompilerDiagnostic(message: DiagnosticMessage): Diagnostic {
        let text = getLocaleSpecificMessage(message);

        if (arguments.length > 1) {
            text = formatStringFromArgs(text, arguments, 1);
        }

        return {
            file: undefined,
            start: undefined,
            length: undefined,

            messageText: text,
            category: message.category,
            code: message.code
        };
    }

    export function chainDiagnosticMessages(details: DiagnosticMessageChain, message: DiagnosticMessage, ...args: any[]): DiagnosticMessageChain;
    export function chainDiagnosticMessages(details: DiagnosticMessageChain, message: DiagnosticMessage): DiagnosticMessageChain {
        let text = getLocaleSpecificMessage(message);

        if (arguments.length > 2) {
            text = formatStringFromArgs(text, arguments, 2);
        }

        return {
            messageText: text,
            category: message.category,
            code: message.code,

            next: details
        };
    }

    export function concatenateDiagnosticMessageChains(headChain: DiagnosticMessageChain, tailChain: DiagnosticMessageChain): DiagnosticMessageChain {
        let lastChain = headChain;
        while (lastChain.next) {
            lastChain = lastChain.next;
        }

        lastChain.next = tailChain;
        return headChain;
    }

    export function compareValues<T>(a: T, b: T): Comparison {
        if (a === b) return Comparison.EqualTo;
        if (a === undefined) return Comparison.LessThan;
        if (b === undefined) return Comparison.GreaterThan;
        return a < b ? Comparison.LessThan : Comparison.GreaterThan;
    }

    export function compareStrings(a: string, b: string, ignoreCase?: boolean): Comparison {
        if (a === b) return Comparison.EqualTo;
        if (a === undefined) return Comparison.LessThan;
        if (b === undefined) return Comparison.GreaterThan;
        if (ignoreCase) {
            if (collator && String.prototype.localeCompare) {
                // accent means a ≠ b, a ≠ á, a = A
                const result = a.localeCompare(b, /*locales*/ undefined, { usage: "sort", sensitivity: "accent" });
                return result < 0 ? Comparison.LessThan : result > 0 ? Comparison.GreaterThan : Comparison.EqualTo;
            }

            a = a.toUpperCase();
            b = b.toUpperCase();
            if (a === b) return Comparison.EqualTo;
        }

        return a < b ? Comparison.LessThan : Comparison.GreaterThan;
    }

    export function compareStringsCaseInsensitive(a: string, b: string) {
        return compareStrings(a, b, /*ignoreCase*/ true);
    }

    function getDiagnosticFileName(diagnostic: Diagnostic): string {
        return diagnostic.file ? diagnostic.file.fileName : undefined;
    }

    export function compareDiagnostics(d1: Diagnostic, d2: Diagnostic): Comparison {
        return compareValues(getDiagnosticFileName(d1), getDiagnosticFileName(d2)) ||
            compareValues(d1.start, d2.start) ||
            compareValues(d1.length, d2.length) ||
            compareValues(d1.code, d2.code) ||
            compareMessageText(d1.messageText, d2.messageText) ||
            Comparison.EqualTo;
    }

    function compareMessageText(text1: string | DiagnosticMessageChain, text2: string | DiagnosticMessageChain): Comparison {
        while (text1 && text2) {
            // We still have both chains.
            const string1 = typeof text1 === "string" ? text1 : text1.messageText;
            const string2 = typeof text2 === "string" ? text2 : text2.messageText;

            const res = compareValues(string1, string2);
            if (res) {
                return res;
            }

            text1 = typeof text1 === "string" ? undefined : text1.next;
            text2 = typeof text2 === "string" ? undefined : text2.next;
        }

        if (!text1 && !text2) {
            // if the chains are done, then these messages are the same.
            return Comparison.EqualTo;
        }

        // We still have one chain remaining.  The shorter chain should come first.
        return text1 ? Comparison.GreaterThan : Comparison.LessThan;
    }

    export function sortAndDeduplicateDiagnostics(diagnostics: Diagnostic[]): Diagnostic[] {
        return deduplicateSortedDiagnostics(diagnostics.sort(compareDiagnostics));
    }

    export function deduplicateSortedDiagnostics(diagnostics: Diagnostic[]): Diagnostic[] {
        if (diagnostics.length < 2) {
            return diagnostics;
        }

        const newDiagnostics = [diagnostics[0]];
        let previousDiagnostic = diagnostics[0];
        for (let i = 1; i < diagnostics.length; i++) {
            const currentDiagnostic = diagnostics[i];
            const isDupe = compareDiagnostics(currentDiagnostic, previousDiagnostic) === Comparison.EqualTo;
            if (!isDupe) {
                newDiagnostics.push(currentDiagnostic);
                previousDiagnostic = currentDiagnostic;
            }
        }

        return newDiagnostics;
    }

    export function normalizeSlashes(path: string): string {
        return path.replace(/\\/g, "/");
    }

    /**
     * Returns length of path root (i.e. length of "/", "x:/", "//server/share/, file:///user/files")
    */
    export function getRootLength(path: string): number {
        if (path.charCodeAt(0) === CharacterCodes.slash) {
            if (path.charCodeAt(1) !== CharacterCodes.slash) return 1;
            const p1 = path.indexOf("/", 2);
            if (p1 < 0) return 2;
            const p2 = path.indexOf("/", p1 + 1);
            if (p2 < 0) return p1 + 1;
            return p2 + 1;
        }
        if (path.charCodeAt(1) === CharacterCodes.colon) {
            if (path.charCodeAt(2) === CharacterCodes.slash) return 3;
            return 2;
        }
        // Per RFC 1738 'file' URI schema has the shape file://<host>/<path>
        // if <host> is omitted then it is assumed that host value is 'localhost',
        // however slash after the omitted <host> is not removed.
        // file:///folder1/file1 - this is a correct URI
        // file://folder2/file2 - this is an incorrect URI
        if (path.lastIndexOf("file:///", 0) === 0) {
            return "file:///".length;
        }
        const idx = path.indexOf("://");
        if (idx !== -1) {
            return idx + "://".length;
        }
        return 0;
    }

    /**
     * Internally, we represent paths as strings with '/' as the directory separator.
     * When we make system calls (eg: LanguageServiceHost.getDirectory()),
     * we expect the host to correctly handle paths in our specified format.
     */
    export const directorySeparator = "/";
    const directorySeparatorCharCode = CharacterCodes.slash;
    function getNormalizedParts(normalizedSlashedPath: string, rootLength: number): string[] {
        const parts = normalizedSlashedPath.substr(rootLength).split(directorySeparator);
        const normalized: string[] = [];
        for (const part of parts) {
            if (part !== ".") {
                if (part === ".." && normalized.length > 0 && lastOrUndefined(normalized) !== "..") {
                    normalized.pop();
                }
                else {
                    // A part may be an empty string (which is 'falsy') if the path had consecutive slashes,
                    // e.g. "path//file.ts".  Drop these before re-joining the parts.
                    if (part) {
                        normalized.push(part);
                    }
                }
            }
        }

        return normalized;
    }

    export function normalizePath(path: string): string {
        path = normalizeSlashes(path);
        const rootLength = getRootLength(path);
        const root = path.substr(0, rootLength);
        const normalized = getNormalizedParts(path, rootLength);
        if (normalized.length) {
            const joinedParts = root + normalized.join(directorySeparator);
            return pathEndsWithDirectorySeparator(path) ? joinedParts + directorySeparator : joinedParts;
        }
        else {
            return root;
        }
    }

    /** A path ending with '/' refers to a directory only, never a file. */
    export function pathEndsWithDirectorySeparator(path: string): boolean {
        return path.charCodeAt(path.length - 1) === directorySeparatorCharCode;
    }

    /**
     * Returns the path except for its basename. Eg:
     *
     * /path/to/file.ext -> /path/to
     */
    export function getDirectoryPath(path: Path): Path;
    export function getDirectoryPath(path: string): string;
    export function getDirectoryPath(path: string): any {
        return path.substr(0, Math.max(getRootLength(path), path.lastIndexOf(directorySeparator)));
    }

    export function isUrl(path: string) {
        return path && !isRootedDiskPath(path) && path.indexOf("://") !== -1;
    }

    export function isExternalModuleNameRelative(moduleName: string): boolean {
        // TypeScript 1.0 spec (April 2014): 11.2.1
        // An external module name is "relative" if the first term is "." or "..".
        return /^\.\.?($|[\\/])/.test(moduleName);
    }

    export function getEmitScriptTarget(compilerOptions: CompilerOptions) {
        return compilerOptions.target || ScriptTarget.ES3;
    }

    export function getEmitModuleKind(compilerOptions: CompilerOptions) {
        return typeof compilerOptions.module === "number" ?
            compilerOptions.module :
            getEmitScriptTarget(compilerOptions) >= ScriptTarget.ES2015 ? ModuleKind.ES2015 : ModuleKind.CommonJS;
    }

    /* @internal */
    export function hasZeroOrOneAsteriskCharacter(str: string): boolean {
        let seenAsterisk = false;
        for (let i = 0; i < str.length; i++) {
            if (str.charCodeAt(i) === CharacterCodes.asterisk) {
                if (!seenAsterisk) {
                    seenAsterisk = true;
                }
                else {
                    // have already seen asterisk
                    return false;
                }
            }
        }
        return true;
    }

    export function isRootedDiskPath(path: string) {
        return getRootLength(path) !== 0;
    }

    export function convertToRelativePath(absoluteOrRelativePath: string, basePath: string, getCanonicalFileName: (path: string) => string): string {
        return !isRootedDiskPath(absoluteOrRelativePath)
            ? absoluteOrRelativePath
            : getRelativePathToDirectoryOrUrl(basePath, absoluteOrRelativePath, basePath, getCanonicalFileName, /*isAbsolutePathAnUrl*/ false);
    }

    function normalizedPathComponents(path: string, rootLength: number) {
        const normalizedParts = getNormalizedParts(path, rootLength);
        return [path.substr(0, rootLength)].concat(normalizedParts);
    }

    export function getNormalizedPathComponents(path: string, currentDirectory: string) {
        path = normalizeSlashes(path);
        let rootLength = getRootLength(path);
        if (rootLength === 0) {
            // If the path is not rooted it is relative to current directory
            path = combinePaths(normalizeSlashes(currentDirectory), path);
            rootLength = getRootLength(path);
        }

        return normalizedPathComponents(path, rootLength);
    }

    export function getNormalizedAbsolutePath(fileName: string, currentDirectory: string) {
        return getNormalizedPathFromPathComponents(getNormalizedPathComponents(fileName, currentDirectory));
    }

    export function getNormalizedPathFromPathComponents(pathComponents: string[]) {
        if (pathComponents && pathComponents.length) {
            return pathComponents[0] + pathComponents.slice(1).join(directorySeparator);
        }
    }

    function getNormalizedPathComponentsOfUrl(url: string) {
        // Get root length of http://www.website.com/folder1/folder2/
        // In this example the root is:  http://www.website.com/
        // normalized path components should be ["http://www.website.com/", "folder1", "folder2"]

        const urlLength = url.length;
        // Initial root length is http:// part
        let rootLength = url.indexOf("://") + "://".length;
        while (rootLength < urlLength) {
            // Consume all immediate slashes in the protocol
            // eg.initial rootlength is just file:// but it needs to consume another "/" in file:///
            if (url.charCodeAt(rootLength) === CharacterCodes.slash) {
                rootLength++;
            }
            else {
                // non slash character means we continue proceeding to next component of root search
                break;
            }
        }

        // there are no parts after http:// just return current string as the pathComponent
        if (rootLength === urlLength) {
            return [url];
        }

        // Find the index of "/" after website.com so the root can be http://www.website.com/ (from existing http://)
        const indexOfNextSlash = url.indexOf(directorySeparator, rootLength);
        if (indexOfNextSlash !== -1) {
            // Found the "/" after the website.com so the root is length of http://www.website.com/
            // and get components after the root normally like any other folder components
            rootLength = indexOfNextSlash + 1;
            return normalizedPathComponents(url, rootLength);
        }
        else {
            // Can't find the host assume the rest of the string as component
            // but make sure we append "/"  to it as root is not joined using "/"
            // eg. if url passed in was http://website.com we want to use root as [http://website.com/]
            // so that other path manipulations will be correct and it can be merged with relative paths correctly
            return [url + directorySeparator];
        }
    }

    function getNormalizedPathOrUrlComponents(pathOrUrl: string, currentDirectory: string) {
        if (isUrl(pathOrUrl)) {
            return getNormalizedPathComponentsOfUrl(pathOrUrl);
        }
        else {
            return getNormalizedPathComponents(pathOrUrl, currentDirectory);
        }
    }

    export function getRelativePathToDirectoryOrUrl(directoryPathOrUrl: string, relativeOrAbsolutePath: string, currentDirectory: string, getCanonicalFileName: (fileName: string) => string, isAbsolutePathAnUrl: boolean) {
        const pathComponents = getNormalizedPathOrUrlComponents(relativeOrAbsolutePath, currentDirectory);
        const directoryComponents = getNormalizedPathOrUrlComponents(directoryPathOrUrl, currentDirectory);
        if (directoryComponents.length > 1 && lastOrUndefined(directoryComponents) === "") {
            // If the directory path given was of type test/cases/ then we really need components of directory to be only till its name
            // that is  ["test", "cases", ""] needs to be actually ["test", "cases"]
            directoryComponents.length--;
        }

        // Find the component that differs
        let joinStartIndex: number;
        for (joinStartIndex = 0; joinStartIndex < pathComponents.length && joinStartIndex < directoryComponents.length; joinStartIndex++) {
            if (getCanonicalFileName(directoryComponents[joinStartIndex]) !== getCanonicalFileName(pathComponents[joinStartIndex])) {
                break;
            }
        }

        // Get the relative path
        if (joinStartIndex) {
            let relativePath = "";
            const relativePathComponents = pathComponents.slice(joinStartIndex, pathComponents.length);
            for (; joinStartIndex < directoryComponents.length; joinStartIndex++) {
                if (directoryComponents[joinStartIndex] !== "") {
                    relativePath = relativePath + ".." + directorySeparator;
                }
            }

            return relativePath + relativePathComponents.join(directorySeparator);
        }

        // Cant find the relative path, get the absolute path
        let absolutePath = getNormalizedPathFromPathComponents(pathComponents);
        if (isAbsolutePathAnUrl && isRootedDiskPath(absolutePath)) {
            absolutePath = "file:///" + absolutePath;
        }

        return absolutePath;
    }

    export function getBaseFileName(path: string) {
        if (path === undefined) {
            return undefined;
        }
        const i = path.lastIndexOf(directorySeparator);
        return i < 0 ? path : path.substring(i + 1);
    }

    export function combinePaths(path1: string, path2: string) {
        if (!(path1 && path1.length)) return path2;
        if (!(path2 && path2.length)) return path1;
        if (getRootLength(path2) !== 0) return path2;
        if (path1.charAt(path1.length - 1) === directorySeparator) return path1 + path2;
        return path1 + directorySeparator + path2;
    }

    /**
     * Removes a trailing directory separator from a path.
     * @param path The path.
     */
    export function removeTrailingDirectorySeparator(path: string) {
        if (path.charAt(path.length - 1) === directorySeparator) {
            return path.substr(0, path.length - 1);
        }

        return path;
    }

    /**
     * Adds a trailing directory separator to a path, if it does not already have one.
     * @param path The path.
     */
    export function ensureTrailingDirectorySeparator(path: string) {
        if (path.charAt(path.length - 1) !== directorySeparator) {
            return path + directorySeparator;
        }

        return path;
    }

    export function comparePaths(a: string, b: string, currentDirectory: string, ignoreCase?: boolean) {
        if (a === b) return Comparison.EqualTo;
        if (a === undefined) return Comparison.LessThan;
        if (b === undefined) return Comparison.GreaterThan;
        a = removeTrailingDirectorySeparator(a);
        b = removeTrailingDirectorySeparator(b);
        const aComponents = getNormalizedPathComponents(a, currentDirectory);
        const bComponents = getNormalizedPathComponents(b, currentDirectory);
        const sharedLength = Math.min(aComponents.length, bComponents.length);
        for (let i = 0; i < sharedLength; i++) {
            const result = compareStrings(aComponents[i], bComponents[i], ignoreCase);
            if (result !== Comparison.EqualTo) {
                return result;
            }
        }

        return compareValues(aComponents.length, bComponents.length);
    }

    export function containsPath(parent: string, child: string, currentDirectory: string, ignoreCase?: boolean) {
        if (parent === undefined || child === undefined) return false;
        if (parent === child) return true;
        parent = removeTrailingDirectorySeparator(parent);
        child = removeTrailingDirectorySeparator(child);
        if (parent === child) return true;
        const parentComponents = getNormalizedPathComponents(parent, currentDirectory);
        const childComponents = getNormalizedPathComponents(child, currentDirectory);
        if (childComponents.length < parentComponents.length) {
            return false;
        }

        for (let i = 0; i < parentComponents.length; i++) {
            const result = compareStrings(parentComponents[i], childComponents[i], ignoreCase);
            if (result !== Comparison.EqualTo) {
                return false;
            }
        }

        return true;
    }

    /* @internal */
    export function startsWith(str: string, prefix: string): boolean {
        return str.lastIndexOf(prefix, 0) === 0;
    }

    /* @internal */
    export function endsWith(str: string, suffix: string): boolean {
        const expectedPos = str.length - suffix.length;
        return expectedPos >= 0 && str.indexOf(suffix, expectedPos) === expectedPos;
    }

    export function fileExtensionIs(path: string, extension: string): boolean {
        return path.length > extension.length && endsWith(path, extension);
    }

    export function fileExtensionIsAny(path: string, extensions: string[]): boolean {
        for (const extension of extensions) {
            if (fileExtensionIs(path, extension)) {
                return true;
            }
        }

        return false;
    }

    // Reserved characters, forces escaping of any non-word (or digit), non-whitespace character.
    // It may be inefficient (we could just match (/[-[\]{}()*+?.,\\^$|#\s]/g), but this is future
    // proof.
    const reservedCharacterPattern = /[^\w\s\/]/g;
    const wildcardCharCodes = [CharacterCodes.asterisk, CharacterCodes.question];

    /**
     * Matches any single directory segment unless it is the last segment and a .min.js file
     * Breakdown:
     *  [^./]                   # matches everything up to the first . character (excluding directory seperators)
     *  (\\.(?!min\\.js$))?     # matches . characters but not if they are part of the .min.js file extension
     */
    const singleAsteriskRegexFragmentFiles = "([^./]|(\\.(?!min\\.js$))?)*";
    const singleAsteriskRegexFragmentOther = "[^/]*";

    export function getRegularExpressionForWildcard(specs: string[], basePath: string, usage: "files" | "directories" | "exclude") {
        if (specs === undefined || specs.length === 0) {
            return undefined;
        }

        const replaceWildcardCharacter =  usage === "files" ? replaceWildCardCharacterFiles : replaceWildCardCharacterOther;
        const singleAsteriskRegexFragment = usage === "files" ? singleAsteriskRegexFragmentFiles : singleAsteriskRegexFragmentOther;

        /**
         * Regex for the ** wildcard. Matches any number of subdirectories. When used for including
         * files or directories, does not match subdirectories that start with a . character
         */
        const doubleAsteriskRegexFragment = usage === "exclude" ? "(/.+?)?" : "(/[^/.][^/]*)*?";

        let pattern = "";
        let hasWrittenSubpattern = false;
        spec: for (const spec of specs) {
            if (!spec) {
                continue;
            }

            let subpattern = "";
            let hasRecursiveDirectoryWildcard = false;
            let hasWrittenComponent = false;
            const components = getNormalizedPathComponents(spec, basePath);
            if (usage !== "exclude" && components[components.length - 1] === "**") {
                continue spec;
            }

            // getNormalizedPathComponents includes the separator for the root component.
            // We need to remove to create our regex correctly.
            components[0] = removeTrailingDirectorySeparator(components[0]);

            let optionalCount = 0;
            for (let component of components) {
                if (component === "**") {
                    if (hasRecursiveDirectoryWildcard) {
                        continue spec;
                    }

                    subpattern += doubleAsteriskRegexFragment;
                    hasRecursiveDirectoryWildcard = true;
                    hasWrittenComponent = true;
                }
                else {
                    if (usage === "directories") {
                        subpattern += "(";
                        optionalCount++;
                    }

                    if (hasWrittenComponent) {
                        subpattern += directorySeparator;
                    }

                    if (usage !== "exclude") {
                        // The * and ? wildcards should not match directories or files that start with . if they
                        // appear first in a component. Dotted directories and files can be included explicitly
                        // like so: **/.*/.*
                        if (component.charCodeAt(0) === CharacterCodes.asterisk) {
                            subpattern += "([^./]" + singleAsteriskRegexFragment + ")?";
                            component = component.substr(1);
                        }
                        else if (component.charCodeAt(0) === CharacterCodes.question) {
                            subpattern += "[^./]";
                            component = component.substr(1);
                        }
                    }

                    subpattern += component.replace(reservedCharacterPattern, replaceWildcardCharacter);
                    hasWrittenComponent = true;
                }
            }

            while (optionalCount > 0) {
                subpattern += ")?";
                optionalCount--;
            }

            if (hasWrittenSubpattern) {
                pattern += "|";
            }

            pattern += "(" + subpattern + ")";
            hasWrittenSubpattern = true;
        }

        if (!pattern) {
            return undefined;
        }

        return "^(" + pattern + (usage === "exclude" ? ")($|/)" : ")$");
    }

    function replaceWildCardCharacterFiles(match: string) {
        return replaceWildcardCharacter(match, singleAsteriskRegexFragmentFiles);
    }

    function replaceWildCardCharacterOther(match: string) {
        return replaceWildcardCharacter(match, singleAsteriskRegexFragmentOther);
    }

    function replaceWildcardCharacter(match: string, singleAsteriskRegexFragment: string) {
        return match === "*" ? singleAsteriskRegexFragment : match === "?" ? "[^/]" : "\\" + match;
    }

    export interface FileSystemEntries {
        files: string[];
        directories: string[];
    }

    export interface FileMatcherPatterns {
        includeFilePattern: string;
        includeDirectoryPattern: string;
        excludePattern: string;
        basePaths: string[];
    }

    export function getFileMatcherPatterns(path: string, excludes: string[], includes: string[], useCaseSensitiveFileNames: boolean, currentDirectory: string): FileMatcherPatterns {
        path = normalizePath(path);
        currentDirectory = normalizePath(currentDirectory);
        const absolutePath = combinePaths(currentDirectory, path);

        return {
            includeFilePattern: getRegularExpressionForWildcard(includes, absolutePath, "files"),
            includeDirectoryPattern: getRegularExpressionForWildcard(includes, absolutePath, "directories"),
            excludePattern: getRegularExpressionForWildcard(excludes, absolutePath, "exclude"),
            basePaths: getBasePaths(path, includes, useCaseSensitiveFileNames)
        };
    }

    export function matchFiles(path: string, extensions: string[], excludes: string[], includes: string[], useCaseSensitiveFileNames: boolean, currentDirectory: string, getFileSystemEntries: (path: string) => FileSystemEntries): string[] {
        path = normalizePath(path);
        currentDirectory = normalizePath(currentDirectory);

        const patterns = getFileMatcherPatterns(path, excludes, includes, useCaseSensitiveFileNames, currentDirectory);

        const regexFlag = useCaseSensitiveFileNames ? "" : "i";
        const includeFileRegex = patterns.includeFilePattern && new RegExp(patterns.includeFilePattern, regexFlag);
        const includeDirectoryRegex = patterns.includeDirectoryPattern && new RegExp(patterns.includeDirectoryPattern, regexFlag);
        const excludeRegex = patterns.excludePattern && new RegExp(patterns.excludePattern, regexFlag);

        const result: string[] = [];
        for (const basePath of patterns.basePaths) {
            visitDirectory(basePath, combinePaths(currentDirectory, basePath));
        }
        return result;

        function visitDirectory(path: string, absolutePath: string) {
            const { files, directories } = getFileSystemEntries(path);

            for (const current of files) {
                const name = combinePaths(path, current);
                const absoluteName = combinePaths(absolutePath, current);
                if ((!extensions || fileExtensionIsAny(name, extensions)) &&
                    (!includeFileRegex || includeFileRegex.test(absoluteName)) &&
                    (!excludeRegex || !excludeRegex.test(absoluteName))) {
                    result.push(name);
                }
            }

            for (const current of directories) {
                const name = combinePaths(path, current);
                const absoluteName = combinePaths(absolutePath, current);
                if ((!includeDirectoryRegex || includeDirectoryRegex.test(absoluteName)) &&
                    (!excludeRegex || !excludeRegex.test(absoluteName))) {
                    visitDirectory(name, absoluteName);
                }
            }
        }
    }

    /**
     * Computes the unique non-wildcard base paths amongst the provided include patterns.
     */
    function getBasePaths(path: string, includes: string[], useCaseSensitiveFileNames: boolean) {
        // Storage for our results in the form of literal paths (e.g. the paths as written by the user).
        const basePaths: string[] = [path];
        if (includes) {
            // Storage for literal base paths amongst the include patterns.
            const includeBasePaths: string[] = [];
            for (const include of includes) {
                // We also need to check the relative paths by converting them to absolute and normalizing
                // in case they escape the base path (e.g "..\somedirectory")
                const absolute: string = isRootedDiskPath(include) ? include : normalizePath(combinePaths(path, include));

                const wildcardOffset = indexOfAnyCharCode(absolute, wildcardCharCodes);
                const includeBasePath = wildcardOffset < 0
                    ? removeTrailingDirectorySeparator(getDirectoryPath(absolute))
                    : absolute.substring(0, absolute.lastIndexOf(directorySeparator, wildcardOffset));

                // Append the literal and canonical candidate base paths.
                includeBasePaths.push(includeBasePath);
            }

            // Sort the offsets array using either the literal or canonical path representations.
            includeBasePaths.sort(useCaseSensitiveFileNames ? compareStrings : compareStringsCaseInsensitive);

            // Iterate over each include base path and include unique base paths that are not a
            // subpath of an existing base path
            include: for (let i = 0; i < includeBasePaths.length; i++) {
                const includeBasePath = includeBasePaths[i];
                for (let j = 0; j < basePaths.length; j++) {
                    if (containsPath(basePaths[j], includeBasePath, path, !useCaseSensitiveFileNames)) {
                        continue include;
                    }
                }

                basePaths.push(includeBasePath);
            }
        }

        return basePaths;
    }

    export function ensureScriptKind(fileName: string, scriptKind?: ScriptKind): ScriptKind {
        // Using scriptKind as a condition handles both:
        // - 'scriptKind' is unspecified and thus it is `undefined`
        // - 'scriptKind' is set and it is `Unknown` (0)
        // If the 'scriptKind' is 'undefined' or 'Unknown' then we attempt
        // to get the ScriptKind from the file name. If it cannot be resolved
        // from the file name then the default 'TS' script kind is returned.
        return (scriptKind || getScriptKindFromFileName(fileName)) || ScriptKind.TS;
    }

    export function getScriptKindFromFileName(fileName: string): ScriptKind {
        const ext = fileName.substr(fileName.lastIndexOf("."));
        switch (ext.toLowerCase()) {
            case ".js":
                return ScriptKind.JS;
            case ".jsx":
                return ScriptKind.JSX;
            case ".ts":
                return ScriptKind.TS;
            case ".tsx":
                return ScriptKind.TSX;
            default:
                return ScriptKind.Unknown;
        }
    }

    /**
     *  List of supported extensions in order of file resolution precedence.
     */
    export const supportedTypeScriptExtensions = [".ts", ".tsx", ".d.ts"];
    /** Must have ".d.ts" first because if ".ts" goes first, that will be detected as the extension instead of ".d.ts". */
    export const supportedTypescriptExtensionsForExtractExtension = [".d.ts", ".ts", ".tsx"];
    export const supportedJavascriptExtensions = [".js", ".jsx"];
    const allSupportedExtensions  = supportedTypeScriptExtensions.concat(supportedJavascriptExtensions);

    export function getSupportedExtensions(options?: CompilerOptions): string[] {
        return options && options.allowJs ? allSupportedExtensions : supportedTypeScriptExtensions;
    }

    export function hasJavaScriptFileExtension(fileName: string) {
        return forEach(supportedJavascriptExtensions, extension => fileExtensionIs(fileName, extension));
    }

    export function hasTypeScriptFileExtension(fileName: string) {
        return forEach(supportedTypeScriptExtensions, extension => fileExtensionIs(fileName, extension));
    }

    export function isSupportedSourceFileName(fileName: string, compilerOptions?: CompilerOptions) {
        if (!fileName) { return false; }

        for (const extension of getSupportedExtensions(compilerOptions)) {
            if (fileExtensionIs(fileName, extension)) {
                return true;
            }
        }
        return false;
    }

    /**
     * Extension boundaries by priority. Lower numbers indicate higher priorities, and are
     * aligned to the offset of the highest priority extension in the
     * allSupportedExtensions array.
     */
    export const enum ExtensionPriority {
        TypeScriptFiles = 0,
        DeclarationAndJavaScriptFiles = 2,
        Limit = 5,

        Highest = TypeScriptFiles,
        Lowest = DeclarationAndJavaScriptFiles,
    }

    export function getExtensionPriority(path: string, supportedExtensions: string[]): ExtensionPriority {
        for (let i = supportedExtensions.length - 1; i >= 0; i--) {
            if (fileExtensionIs(path, supportedExtensions[i])) {
                return adjustExtensionPriority(<ExtensionPriority>i);
            }
        }

        // If its not in the list of supported extensions, this is likely a
        // TypeScript file with a non-ts extension
        return ExtensionPriority.Highest;
    }

    /**
     * Adjusts an extension priority to be the highest priority within the same range.
     */
    export function adjustExtensionPriority(extensionPriority: ExtensionPriority): ExtensionPriority {
        if (extensionPriority < ExtensionPriority.DeclarationAndJavaScriptFiles) {
            return ExtensionPriority.TypeScriptFiles;
        }
        else if (extensionPriority < ExtensionPriority.Limit) {
            return ExtensionPriority.DeclarationAndJavaScriptFiles;
        }
        else {
            return ExtensionPriority.Limit;
        }
    }

    /**
     * Gets the next lowest extension priority for a given priority.
     */
    export function getNextLowestExtensionPriority(extensionPriority: ExtensionPriority): ExtensionPriority {
        if (extensionPriority < ExtensionPriority.DeclarationAndJavaScriptFiles) {
            return ExtensionPriority.DeclarationAndJavaScriptFiles;
        }
        else {
            return ExtensionPriority.Limit;
        }
    }

    const extensionsToRemove = [".d.ts", ".ts", ".js", ".tsx", ".jsx"];
    export function removeFileExtension(path: string): string {
        for (const ext of extensionsToRemove) {
            const extensionless = tryRemoveExtension(path, ext);
            if (extensionless !== undefined) {
                return extensionless;
            }
        }
        return path;
    }

    export function tryRemoveExtension(path: string, extension: string): string | undefined {
        return fileExtensionIs(path, extension) ? removeExtension(path, extension) : undefined;
    }

    export function removeExtension(path: string, extension: string): string {
        return path.substring(0, path.length - extension.length);
    }

    export function isJsxOrTsxExtension(ext: string): boolean {
        return ext === ".jsx" || ext === ".tsx";
    }

    export function changeExtension<T extends string | Path>(path: T, newExtension: string): T {
        return <T>(removeFileExtension(path) + newExtension);
    }

    export interface ObjectAllocator {
        getNodeConstructor(): new (kind: SyntaxKind, pos?: number, end?: number) => Node;
        getTokenConstructor(): new <TKind extends SyntaxKind>(kind: TKind, pos?: number, end?: number) => Token<TKind>;
        getIdentifierConstructor(): new (kind: SyntaxKind.Identifier, pos?: number, end?: number) => Identifier;
        getSourceFileConstructor(): new (kind: SyntaxKind.SourceFile, pos?: number, end?: number) => SourceFile;
        getSymbolConstructor(): new (flags: SymbolFlags, name: string) => Symbol;
        getTypeConstructor(): new (checker: TypeChecker, flags: TypeFlags) => Type;
        getSignatureConstructor(): new (checker: TypeChecker) => Signature;
    }

    function Symbol(this: Symbol, flags: SymbolFlags, name: string) {
        this.flags = flags;
        this.name = name;
        this.declarations = undefined;
    }

    function Type(this: Type, _checker: TypeChecker, flags: TypeFlags) {
        this.flags = flags;
    }

    function Signature() {
    }

    function Node(this: Node, kind: SyntaxKind, pos: number, end: number) {
        this.id = 0;
        this.kind = kind;
        this.pos = pos;
        this.end = end;
        this.flags = NodeFlags.None;
        this.modifierFlagsCache = ModifierFlags.None;
        this.transformFlags = TransformFlags.None;
        this.parent = undefined;
        this.original = undefined;
    }

    export let objectAllocator: ObjectAllocator = {
        getNodeConstructor: () => <any>Node,
        getTokenConstructor: () => <any>Node,
        getIdentifierConstructor: () => <any>Node,
        getSourceFileConstructor: () => <any>Node,
        getSymbolConstructor: () => <any>Symbol,
        getTypeConstructor: () => <any>Type,
        getSignatureConstructor: () => <any>Signature
    };

    export const enum AssertionLevel {
        None = 0,
        Normal = 1,
        Aggressive = 2,
        VeryAggressive = 3,
    }

    export namespace Debug {
        export let currentAssertionLevel = AssertionLevel.None;

        export function shouldAssert(level: AssertionLevel): boolean {
            return currentAssertionLevel >= level;
        }

        export function assert(expression: boolean, message?: string, verboseDebugInfo?: () => string): void {
            if (!expression) {
                let verboseDebugString = "";
                if (verboseDebugInfo) {
                    verboseDebugString = "\r\nVerbose Debug Information: " + verboseDebugInfo();
                }
                debugger;
                throw new Error("Debug Failure. False expression: " + (message || "") + verboseDebugString);
            }
        }

        export function fail(message?: string): void {
            Debug.assert(/*expression*/ false, message);
        }
    }

    /** Remove an item from an array, moving everything to its right one space left. */
    export function orderedRemoveItemAt<T>(array: T[], index: number): void {
        // This seems to be faster than either `array.splice(i, 1)` or `array.copyWithin(i, i+ 1)`.
        for (let i = index; i < array.length - 1; i++) {
            array[i] = array[i + 1];
        }
        array.pop();
    }

    export function unorderedRemoveItemAt<T>(array: T[], index: number): void {
        // Fill in the "hole" left at `index`.
        array[index] = array[array.length - 1];
        array.pop();
    }

    /** Remove the *first* occurrence of `item` from the array. */
    export function unorderedRemoveItem<T>(array: T[], item: T): void {
        unorderedRemoveFirstItemWhere(array, element => element === item);
    }

    /** Remove the *first* element satisfying `predicate`. */
    function unorderedRemoveFirstItemWhere<T>(array: T[], predicate: (element: T) => boolean): void {
        for (let i = 0; i < array.length; i++) {
            if (predicate(array[i])) {
                unorderedRemoveItemAt(array, i);
                break;
            }
        }
    }

    export function createGetCanonicalFileName(useCaseSensitiveFileNames: boolean): (fileName: string) => string {
        return useCaseSensitiveFileNames
            ? ((fileName) => fileName)
            : ((fileName) => fileName.toLowerCase());
    }

    /**
     * patternStrings contains both pattern strings (containing "*") and regular strings.
     * Return an exact match if possible, or a pattern match, or undefined.
     * (These are verified by verifyCompilerOptions to have 0 or 1 "*" characters.)
     */
    /* @internal */
    export function matchPatternOrExact(patternStrings: string[], candidate: string): string | Pattern | undefined {
        const patterns: Pattern[] = [];
        for (const patternString of patternStrings) {
            const pattern = tryParsePattern(patternString);
            if (pattern) {
                patterns.push(pattern);
            }
            else if (patternString === candidate) {
                // pattern was matched as is - no need to search further
                return patternString;
            }
        }

        return findBestPatternMatch(patterns, _ => _, candidate);
    }

    /* @internal */
    export function patternText({prefix, suffix}: Pattern): string {
        return `${prefix}*${suffix}`;
    }

    /**
     * Given that candidate matches pattern, returns the text matching the '*'.
     * E.g.: matchedText(tryParsePattern("foo*baz"), "foobarbaz") === "bar"
     */
    /* @internal */
    export function matchedText(pattern: Pattern, candidate: string): string {
        Debug.assert(isPatternMatch(pattern, candidate));
        return candidate.substr(pattern.prefix.length, candidate.length - pattern.suffix.length);
    }

    /** Return the object corresponding to the best pattern to match `candidate`. */
    /* @internal */
    export function findBestPatternMatch<T>(values: T[], getPattern: (value: T) => Pattern, candidate: string): T | undefined {
        let matchedValue: T | undefined = undefined;
        // use length of prefix as betterness criteria
        let longestMatchPrefixLength = -1;

        for (const v of values) {
            const pattern = getPattern(v);
            if (isPatternMatch(pattern, candidate) && pattern.prefix.length > longestMatchPrefixLength) {
                longestMatchPrefixLength = pattern.prefix.length;
                matchedValue = v;
            }
        }

        return matchedValue;
    }

    function isPatternMatch({prefix, suffix}: Pattern, candidate: string) {
        return candidate.length >= prefix.length + suffix.length &&
            startsWith(candidate, prefix) &&
            endsWith(candidate, suffix);
    }

    /* @internal */
    export function tryParsePattern(pattern: string): Pattern | undefined {
        // This should be verified outside of here and a proper error thrown.
        Debug.assert(hasZeroOrOneAsteriskCharacter(pattern));
        const indexOfStar = pattern.indexOf("*");
        return indexOfStar === -1 ? undefined : {
            prefix: pattern.substr(0, indexOfStar),
            suffix: pattern.substr(indexOfStar + 1)
        };
    }

    export function positionIsSynthesized(pos: number): boolean {
        // This is a fast way of testing the following conditions:
        //  pos === undefined || pos === null || isNaN(pos) || pos < 0;
        return !(pos >= 0);
    }
}
<|MERGE_RESOLUTION|>--- conflicted
+++ resolved
@@ -1,2111 +1,2099 @@
-﻿/// <reference path="types.ts"/>
-/// <reference path="performance.ts" />
-
-/* @internal */
-namespace ts {
-    /**
-     * Ternary values are defined such that
-     * x & y is False if either x or y is False.
-     * x & y is Maybe if either x or y is Maybe, but neither x or y is False.
-     * x & y is True if both x and y are True.
-     * x | y is False if both x and y are False.
-     * x | y is Maybe if either x or y is Maybe, but neither x or y is True.
-     * x | y is True if either x or y is True.
-     */
-    export const enum Ternary {
-        False = 0,
-        Maybe = 1,
-        True = -1
-    }
-
-    const createObject = Object.create;
-
-    // More efficient to create a collator once and use its `compare` than to call `a.localeCompare(b)` many times.
-    export const collator: { compare(a: string, b: string): number } = typeof Intl === "object" && typeof Intl.Collator === "function" ? new Intl.Collator() : undefined;
-
-    export function createMap<T>(template?: MapLike<T>): Map<T> {
-        const map: Map<T> = createObject(null); // tslint:disable-line:no-null-keyword
-
-        // Using 'delete' on an object causes V8 to put the object in dictionary mode.
-        // This disables creation of hidden classes, which are expensive when an object is
-        // constantly changing shape.
-        map["__"] = undefined;
-        delete map["__"];
-
-        // Copies keys/values from template. Note that for..in will not throw if
-        // template is undefined, and instead will just exit the loop.
-        for (const key in template) if (hasOwnProperty.call(template, key)) {
-            map[key] = template[key];
-        }
-
-        return map;
-    }
-
-    export function createFileMap<T>(keyMapper?: (key: string) => string): FileMap<T> {
-        let files = createMap<T>();
-        return {
-            get,
-            set,
-            contains,
-            remove,
-            forEachValue: forEachValueInMap,
-            getKeys,
-            clear,
-        };
-
-        function forEachValueInMap(f: (key: Path, value: T) => void) {
-            for (const key in files) {
-                f(<Path>key, files[key]);
-            }
-        }
-
-        function getKeys() {
-            const keys: Path[] = [];
-            for (const key in files) {
-                keys.push(<Path>key);
-            }
-            return keys;
-        }
-
-        // path should already be well-formed so it does not need to be normalized
-        function get(path: Path): T {
-            return files[toKey(path)];
-        }
-
-        function set(path: Path, value: T) {
-            files[toKey(path)] = value;
-        }
-
-        function contains(path: Path) {
-            return toKey(path) in files;
-        }
-
-        function remove(path: Path) {
-            const key = toKey(path);
-            delete files[key];
-        }
-
-        function clear() {
-            files = createMap<T>();
-        }
-
-        function toKey(path: Path): string {
-            return keyMapper ? keyMapper(path) : path;
-        }
-    }
-
-    export function toPath(fileName: string, basePath: string, getCanonicalFileName: (path: string) => string): Path {
-        const nonCanonicalizedPath = isRootedDiskPath(fileName)
-            ? normalizePath(fileName)
-            : getNormalizedAbsolutePath(fileName, basePath);
-        return <Path>getCanonicalFileName(nonCanonicalizedPath);
-    }
-
-    export const enum Comparison {
-        LessThan    = -1,
-        EqualTo     = 0,
-        GreaterThan = 1
-    }
-
-    /**
-     * Iterates through 'array' by index and performs the callback on each element of array until the callback
-     * returns a truthy value, then returns that value.
-     * If no such value is found, the callback is applied to each element of array and undefined is returned.
-     */
-    export function forEach<T, U>(array: T[] | undefined, callback: (element: T, index: number) => U | undefined): U | undefined {
-        if (array) {
-            for (let i = 0, len = array.length; i < len; i++) {
-                const result = callback(array[i], i);
-                if (result) {
-                    return result;
-                }
-            }
-        }
-        return undefined;
-    }
-
-    /**
-     * Iterates through `array` by index and performs the callback on each element of array until the callback
-     * returns a falsey value, then returns false.
-     * If no such value is found, the callback is applied to each element of array and `true` is returned.
-     */
-    export function every<T>(array: T[], callback: (element: T, index: number) => boolean): boolean {
-        if (array) {
-            for (let i = 0, len = array.length; i < len; i++) {
-                if (!callback(array[i], i)) {
-                    return false;
-                }
-            }
-        }
-
-        return true;
-    }
-
-    /** Works like Array.prototype.find, returning `undefined` if no element satisfying the predicate is found. */
-    export function find<T>(array: T[], predicate: (element: T, index: number) => boolean): T | undefined {
-        for (let i = 0, len = array.length; i < len; i++) {
-            const value = array[i];
-            if (predicate(value, i)) {
-                return value;
-            }
-        }
-        return undefined;
-    }
-
-    /**
-     * Returns the first truthy result of `callback`, or else fails.
-     * This is like `forEach`, but never returns undefined.
-     */
-    export function findMap<T, U>(array: T[], callback: (element: T, index: number) => U | undefined): U {
-        for (let i = 0, len = array.length; i < len; i++) {
-            const result = callback(array[i], i);
-            if (result) {
-                return result;
-            }
-        }
-        Debug.fail();
-    }
-
-    export function contains<T>(array: T[], value: T): boolean {
-        if (array) {
-            for (const v of array) {
-                if (v === value) {
-                    return true;
-                }
-            }
-        }
-        return false;
-    }
-
-    export function indexOf<T>(array: T[], value: T): number {
-        if (array) {
-            for (let i = 0, len = array.length; i < len; i++) {
-                if (array[i] === value) {
-                    return i;
-                }
-            }
-        }
-        return -1;
-    }
-
-    export function indexOfAnyCharCode(text: string, charCodes: number[], start?: number): number {
-        for (let i = start || 0, len = text.length; i < len; i++) {
-            if (contains(charCodes, text.charCodeAt(i))) {
-                return i;
-            }
-        }
-        return -1;
-    }
-
-    export function countWhere<T>(array: T[], predicate: (x: T, i: number) => boolean): number {
-        let count = 0;
-        if (array) {
-            for (let i = 0; i < array.length; i++) {
-                const v = array[i];
-                if (predicate(v, i)) {
-                    count++;
-                }
-            }
-        }
-        return count;
-    }
-
-    /**
-     * Filters an array by a predicate function. Returns the same array instance if the predicate is
-     * true for all elements, otherwise returns a new array instance containing the filtered subset.
-     */
-    export function filter<T, U extends T>(array: T[], f: (x: T) => x is U): U[];
-    export function filter<T>(array: T[], f: (x: T) => boolean): T[];
-    export function filter<T>(array: T[], f: (x: T) => boolean): T[] {
-        if (array) {
-            const len = array.length;
-            let i = 0;
-            while (i < len && f(array[i])) i++;
-            if (i < len) {
-                const result = array.slice(0, i);
-                i++;
-                while (i < len) {
-                    const item = array[i];
-                    if (f(item)) {
-                        result.push(item);
-                    }
-                    i++;
-                }
-                return result;
-            }
-        }
-        return array;
-    }
-
-    export function removeWhere<T>(array: T[], f: (x: T) => boolean): boolean {
-        let outIndex = 0;
-        for (const item of array) {
-            if (!f(item)) {
-                array[outIndex] = item;
-                outIndex++;
-            }
-        }
-        if (outIndex !== array.length) {
-            array.length = outIndex;
-            return true;
-        }
-        return false;
-    }
-
-    export function filterMutate<T>(array: T[], f: (x: T) => boolean): void {
-        let outIndex = 0;
-        for (const item of array) {
-            if (f(item)) {
-                array[outIndex] = item;
-                outIndex++;
-            }
-        }
-        array.length = outIndex;
-    }
-
-    export function map<T, U>(array: T[], f: (x: T, i: number) => U): U[] {
-        let result: U[];
-        if (array) {
-            result = [];
-            for (let i = 0; i < array.length; i++) {
-                result.push(f(array[i], i));
-            }
-        }
-        return result;
-    }
-
-    // Maps from T to T and avoids allocation if all elements map to themselves
-    export function sameMap<T>(array: T[], f: (x: T, i: number) => T): T[] {
-        let result: T[];
-        if (array) {
-            for (let i = 0; i < array.length; i++) {
-                if (result) {
-                    result.push(f(array[i], i));
-                }
-                else {
-                    const item = array[i];
-                    const mapped = f(item, i);
-                    if (item !== mapped) {
-                        result = array.slice(0, i);
-                        result.push(mapped);
-                    }
-                }
-            }
-        }
-        return result || array;
-    }
-
-    /**
-     * Flattens an array containing a mix of array or non-array elements.
-     *
-     * @param array The array to flatten.
-     */
-    export function flatten<T>(array: (T | T[])[]): T[] {
-        let result: T[];
-        if (array) {
-            result = [];
-            for (const v of array) {
-                if (v) {
-                    if (isArray(v)) {
-                        addRange(result, v);
-                    }
-                    else {
-                        result.push(v);
-                    }
-                }
-            }
-        }
-
-        return result;
-    }
-
-    /**
-     * Maps an array. If the mapped value is an array, it is spread into the result.
-     *
-     * @param array The array to map.
-     * @param mapfn The callback used to map the result into one or more values.
-     */
-    export function flatMap<T, U>(array: T[], mapfn: (x: T, i: number) => U | U[]): U[] {
-        let result: U[];
-        if (array) {
-            result = [];
-            for (let i = 0; i < array.length; i++) {
-                const v = mapfn(array[i], i);
-                if (v) {
-                    if (isArray(v)) {
-                        addRange(result, v);
-                    }
-                    else {
-                        result.push(v);
-                    }
-                }
-            }
-        }
-        return result;
-    }
-
-    /**
-     * Computes the first matching span of elements and returns a tuple of the first span
-     * and the remaining elements.
-     */
-    export function span<T>(array: T[], f: (x: T, i: number) => boolean): [T[], T[]] {
-        if (array) {
-            for (let i = 0; i < array.length; i++) {
-                if (!f(array[i], i)) {
-                    return [array.slice(0, i), array.slice(i)];
-                }
-            }
-            return [array.slice(0), []];
-        }
-
-        return undefined;
-    }
-
-    /**
-     * Maps contiguous spans of values with the same key.
-     *
-     * @param array The array to map.
-     * @param keyfn A callback used to select the key for an element.
-     * @param mapfn A callback used to map a contiguous chunk of values to a single value.
-     */
-    export function spanMap<T, K, U>(array: T[], keyfn: (x: T, i: number) => K, mapfn: (chunk: T[], key: K, start: number, end: number) => U): U[] {
-        let result: U[];
-        if (array) {
-            result = [];
-            const len = array.length;
-            let previousKey: K;
-            let key: K;
-            let start = 0;
-            let pos = 0;
-            while (start < len) {
-                while (pos < len) {
-                    const value = array[pos];
-                    key = keyfn(value, pos);
-                    if (pos === 0) {
-                        previousKey = key;
-                    }
-                    else if (key !== previousKey) {
-                        break;
-                    }
-
-                    pos++;
-                }
-
-                if (start < pos) {
-                    const v = mapfn(array.slice(start, pos), previousKey, start, pos);
-                    if (v) {
-                        result.push(v);
-                    }
-
-                    start = pos;
-                }
-
-                previousKey = key;
-                pos++;
-            }
-        }
-
-        return result;
-    }
-
-    export function mapObject<T, U>(object: MapLike<T>, f: (key: string, x: T) => [string, U]): MapLike<U> {
-        let result: MapLike<U>;
-        if (object) {
-            result = {};
-            for (const v of getOwnKeys(object)) {
-                const [key, value]: [string, U] = f(v, object[v]) || [undefined, undefined];
-                if (key !== undefined) {
-                    result[key] = value;
-                }
-            }
-        }
-        return result;
-    }
-
-    export function some<T>(array: T[], predicate?: (value: T) => boolean): boolean {
-        if (array) {
-            if (predicate) {
-                for (const v of array) {
-                    if (predicate(v)) {
-                        return true;
-                    }
-                }
-            }
-            else {
-                return array.length > 0;
-            }
-        }
-        return false;
-    }
-
-    export function concatenate<T>(array1: T[], array2: T[]): T[] {
-        if (!array2 || !array2.length) return array1;
-        if (!array1 || !array1.length) return array2;
-        return [...array1, ...array2];
-    }
-
-    // TODO: fixme (N^2) - add optional comparer so collection can be sorted before deduplication.
-    export function deduplicate<T>(array: T[], areEqual?: (a: T, b: T) => boolean): T[] {
-        let result: T[];
-        if (array) {
-            result = [];
-            loop: for (const item of array) {
-                for (const res of result) {
-                    if (areEqual ? areEqual(res, item) : res === item) {
-                        continue loop;
-                    }
-                }
-                result.push(item);
-            }
-        }
-        return result;
-    }
-
-    /**
-     * Compacts an array, removing any falsey elements.
-     */
-    export function compact<T>(array: T[]): T[] {
-        let result: T[];
-        if (array) {
-            for (let i = 0; i < array.length; i++) {
-                const v = array[i];
-                if (result || !v) {
-                    if (!result) {
-                        result = array.slice(0, i);
-                    }
-                    if (v) {
-                        result.push(v);
-                    }
-                }
-            }
-        }
-        return result || array;
-    }
-
-    export function sum(array: any[], prop: string): number {
-        let result = 0;
-        for (const v of array) {
-            result += v[prop];
-        }
-        return result;
-    }
-
-    /**
-     * Appends a value to an array, returning the array.
-     *
-     * @param to The array to which `value` is to be appended. If `to` is `undefined`, a new array
-     * is created if `value` was appended.
-     * @param value The value to append to the array. If `value` is `undefined`, nothing is
-     * appended.
-     */
-    export function append<T>(to: T[] | undefined, value: T | undefined): T[] | undefined {
-        if (value === undefined) return to;
-        if (to === undefined) to = [];
-        to.push(value);
-        return to;
-    }
-
-    /**
-     * Appends a range of value to an array, returning the array.
-     *
-     * @param to The array to which `value` is to be appended. If `to` is `undefined`, a new array
-     * is created if `value` was appended.
-     * @param from The values to append to the array. If `from` is `undefined`, nothing is
-     * appended. If an element of `from` is `undefined`, that element is not appended.
-     */
-    export function addRange<T>(to: T[] | undefined, from: T[] | undefined): T[] | undefined {
-        if (from === undefined) return to;
-        for (const v of from) {
-            to = append(to, v);
-        }
-        return to;
-    }
-
-    export function rangeEquals<T>(array1: T[], array2: T[], pos: number, end: number) {
-        while (pos < end) {
-            if (array1[pos] !== array2[pos]) {
-                return false;
-            }
-            pos++;
-        }
-        return true;
-    }
-
-    /**
-     * Returns the first element of an array if non-empty, `undefined` otherwise.
-     */
-    export function firstOrUndefined<T>(array: T[]): T {
-        return array && array.length > 0
-            ? array[0]
-            : undefined;
-    }
-
-    /**
-     * Returns the last element of an array if non-empty, `undefined` otherwise.
-     */
-    export function lastOrUndefined<T>(array: T[]): T {
-        return array && array.length > 0
-            ? array[array.length - 1]
-            : undefined;
-    }
-
-    /**
-     * Returns the only element of an array if it contains only one element, `undefined` otherwise.
-     */
-    export function singleOrUndefined<T>(array: T[]): T {
-        return array && array.length === 1
-            ? array[0]
-            : undefined;
-    }
-
-    /**
-     * Returns the only element of an array if it contains only one element; otheriwse, returns the
-     * array.
-     */
-    export function singleOrMany<T>(array: T[]): T | T[] {
-        return array && array.length === 1
-            ? array[0]
-            : array;
-    }
-
-    /**
-<<<<<<< HEAD
-=======
-     * Returns the last element of an array if non-empty, undefined otherwise.
-     */
-    export function lastOrUndefined<T>(array: T[]): T {
-        return array && array.length > 0
-            ? array[array.length - 1]
-            : undefined;
-    }
-
-    export function replaceElement<T>(array: T[], index: number, value: T): T[] {
-        const result = array.slice(0);
-        result[index] = value;
-        return result;
-    }
-
-    /**
->>>>>>> 46f7a0f4
-     * Performs a binary search, finding the index at which 'value' occurs in 'array'.
-     * If no such index is found, returns the 2's-complement of first index at which
-     * number[index] exceeds number.
-     * @param array A sorted array whose first element must be no larger than number
-     * @param number The value to be searched for in the array.
-     */
-    export function binarySearch<T>(array: T[], value: T, comparer?: (v1: T, v2: T) => number): number {
-        if (!array || array.length === 0) {
-            return -1;
-        }
-
-        let low = 0;
-        let high = array.length - 1;
-        comparer = comparer !== undefined
-            ? comparer
-            : (v1, v2) => (v1 < v2 ? -1 : (v1 > v2 ? 1 : 0));
-
-        while (low <= high) {
-            const middle = low + ((high - low) >> 1);
-            const midValue = array[middle];
-
-            if (comparer(midValue, value) === 0) {
-                return middle;
-            }
-            else if (comparer(midValue, value) > 0) {
-                high = middle - 1;
-            }
-            else {
-                low = middle + 1;
-            }
-        }
-
-        return ~low;
-    }
-
-    export function reduceLeft<T, U>(array: T[], f: (memo: U, value: T, i: number) => U, initial: U, start?: number, count?: number): U;
-    export function reduceLeft<T>(array: T[], f: (memo: T, value: T, i: number) => T): T;
-    export function reduceLeft<T>(array: T[], f: (memo: T, value: T, i: number) => T, initial?: T, start?: number, count?: number): T {
-        if (array && array.length > 0) {
-            const size = array.length;
-            if (size > 0) {
-                let pos = start === undefined || start < 0 ? 0 : start;
-                const end = count === undefined || pos + count > size - 1 ? size - 1 : pos + count;
-                let result: T;
-                if (arguments.length <= 2) {
-                    result = array[pos];
-                    pos++;
-                }
-                else {
-                    result = initial;
-                }
-                while (pos <= end) {
-                    result = f(result, array[pos], pos);
-                    pos++;
-                }
-                return result;
-            }
-        }
-        return initial;
-    }
-
-    export function reduceRight<T, U>(array: T[], f: (memo: U, value: T, i: number) => U, initial: U, start?: number, count?: number): U;
-    export function reduceRight<T>(array: T[], f: (memo: T, value: T, i: number) => T): T;
-    export function reduceRight<T>(array: T[], f: (memo: T, value: T, i: number) => T, initial?: T, start?: number, count?: number): T {
-        if (array) {
-            const size = array.length;
-            if (size > 0) {
-                let pos = start === undefined || start > size - 1 ? size - 1 : start;
-                const end = count === undefined || pos - count < 0 ? 0 : pos - count;
-                let result: T;
-                if (arguments.length <= 2) {
-                    result = array[pos];
-                    pos--;
-                }
-                else {
-                    result = initial;
-                }
-                while (pos >= end) {
-                    result = f(result, array[pos], pos);
-                    pos--;
-                }
-                return result;
-            }
-        }
-        return initial;
-    }
-
-    const hasOwnProperty = Object.prototype.hasOwnProperty;
-
-    /**
-     * Indicates whether a map-like contains an own property with the specified key.
-     *
-     * NOTE: This is intended for use only with MapLike<T> objects. For Map<T> objects, use
-     *       the 'in' operator.
-     *
-     * @param map A map-like.
-     * @param key A property key.
-     */
-    export function hasProperty<T>(map: MapLike<T>, key: string): boolean {
-        return hasOwnProperty.call(map, key);
-    }
-
-    /**
-     * Gets the value of an owned property in a map-like.
-     *
-     * NOTE: This is intended for use only with MapLike<T> objects. For Map<T> objects, use
-     *       an indexer.
-     *
-     * @param map A map-like.
-     * @param key A property key.
-     */
-    export function getProperty<T>(map: MapLike<T>, key: string): T | undefined {
-        return hasOwnProperty.call(map, key) ? map[key] : undefined;
-    }
-
-    /**
-     * Gets the owned, enumerable property keys of a map-like.
-     *
-     * NOTE: This is intended for use with MapLike<T> objects. For Map<T> objects, use
-     *       Object.keys instead as it offers better performance.
-     *
-     * @param map A map-like.
-     */
-    export function getOwnKeys<T>(map: MapLike<T>): string[] {
-        const keys: string[] = [];
-        for (const key in map) if (hasOwnProperty.call(map, key)) {
-            keys.push(key);
-        }
-        return keys;
-    }
-
-    /**
-     * Enumerates the properties of a Map<T>, invoking a callback and returning the first truthy result.
-     *
-     * @param map A map for which properties should be enumerated.
-     * @param callback A callback to invoke for each property.
-     */
-    export function forEachProperty<T, U>(map: Map<T>, callback: (value: T, key: string) => U): U {
-        let result: U;
-        for (const key in map) {
-            if (result = callback(map[key], key)) break;
-        }
-        return result;
-    }
-
-    /**
-     * Returns true if a Map<T> has some matching property.
-     *
-     * @param map A map whose properties should be tested.
-     * @param predicate An optional callback used to test each property.
-     */
-    export function someProperties<T>(map: Map<T>, predicate?: (value: T, key: string) => boolean) {
-        for (const key in map) {
-            if (!predicate || predicate(map[key], key)) return true;
-        }
-        return false;
-    }
-
-    /**
-     * Performs a shallow copy of the properties from a source Map<T> to a target MapLike<T>
-     *
-     * @param source A map from which properties should be copied.
-     * @param target A map to which properties should be copied.
-     */
-    export function copyProperties<T>(source: Map<T>, target: MapLike<T>): void {
-        for (const key in source) {
-            target[key] = source[key];
-        }
-    }
-
-    export function assign<T1 extends MapLike<{}>, T2, T3>(t: T1, arg1: T2, arg2: T3): T1 & T2 & T3;
-    export function assign<T1 extends MapLike<{}>, T2>(t: T1, arg1: T2): T1 & T2;
-    export function assign<T1 extends MapLike<{}>>(t: T1, ...args: any[]): any;
-    export function assign<T1 extends MapLike<{}>>(t: T1, ...args: any[]) {
-        for (const arg of args) {
-            for (const p of getOwnKeys(arg)) {
-                t[p] = arg[p];
-            }
-        }
-        return t;
-    }
-
-    /**
-     * Reduce the properties of a map.
-     *
-     * NOTE: This is intended for use with Map<T> objects. For MapLike<T> objects, use
-     *       reduceOwnProperties instead as it offers better runtime safety.
-     *
-     * @param map The map to reduce
-     * @param callback An aggregation function that is called for each entry in the map
-     * @param initial The initial value for the reduction.
-     */
-    export function reduceProperties<T, U>(map: Map<T>, callback: (aggregate: U, value: T, key: string) => U, initial: U): U {
-        let result = initial;
-        for (const key in map) {
-            result = callback(result, map[key], String(key));
-        }
-        return result;
-    }
-
-    /**
-     * Reduce the properties defined on a map-like (but not from its prototype chain).
-     *
-     * NOTE: This is intended for use with MapLike<T> objects. For Map<T> objects, use
-     *       reduceProperties instead as it offers better performance.
-     *
-     * @param map The map-like to reduce
-     * @param callback An aggregation function that is called for each entry in the map
-     * @param initial The initial value for the reduction.
-     */
-    export function reduceOwnProperties<T, U>(map: MapLike<T>, callback: (aggregate: U, value: T, key: string) => U, initial: U): U {
-        let result = initial;
-        for (const key in map) if (hasOwnProperty.call(map, key)) {
-            result = callback(result, map[key], String(key));
-        }
-        return result;
-    }
-
-    /**
-     * Performs a shallow equality comparison of the contents of two map-likes.
-     *
-     * @param left A map-like whose properties should be compared.
-     * @param right A map-like whose properties should be compared.
-     */
-    export function equalOwnProperties<T>(left: MapLike<T>, right: MapLike<T>, equalityComparer?: (left: T, right: T) => boolean) {
-        if (left === right) return true;
-        if (!left || !right) return false;
-        for (const key in left) if (hasOwnProperty.call(left, key)) {
-            if (!hasOwnProperty.call(right, key) === undefined) return false;
-            if (equalityComparer ? !equalityComparer(left[key], right[key]) : left[key] !== right[key]) return false;
-        }
-        for (const key in right) if (hasOwnProperty.call(right, key)) {
-            if (!hasOwnProperty.call(left, key)) return false;
-        }
-        return true;
-    }
-
-    /**
-     * Creates a map from the elements of an array.
-     *
-     * @param array the array of input elements.
-     * @param makeKey a function that produces a key for a given element.
-     *
-     * This function makes no effort to avoid collisions; if any two elements produce
-     * the same key with the given 'makeKey' function, then the element with the higher
-     * index in the array will be the one associated with the produced key.
-     */
-    export function arrayToMap<T>(array: T[], makeKey: (value: T) => string): Map<T>;
-    export function arrayToMap<T, U>(array: T[], makeKey: (value: T) => string, makeValue: (value: T) => U): Map<U>;
-    export function arrayToMap<T, U>(array: T[], makeKey: (value: T) => string, makeValue?: (value: T) => U): Map<T | U> {
-        const result = createMap<T | U>();
-        for (const value of array) {
-            result[makeKey(value)] = makeValue ? makeValue(value) : value;
-        }
-        return result;
-    }
-
-    export function isEmpty<T>(map: Map<T>) {
-        for (const id in map) {
-            if (hasProperty(map, id)) {
-                return false;
-            }
-        }
-        return true;
-    }
-
-    export function cloneMap<T>(map: Map<T>) {
-        const clone = createMap<T>();
-        copyProperties(map, clone);
-        return clone;
-    }
-
-    export function clone<T>(object: T): T {
-        const result: any = {};
-        for (const id in object) {
-            if (hasOwnProperty.call(object, id)) {
-                result[id] = (<any>object)[id];
-            }
-        }
-        return result;
-    }
-
-    export function extend<T1, T2>(first: T1 , second: T2): T1 & T2 {
-        const result: T1 & T2 = <any>{};
-        for (const id in second) if (hasOwnProperty.call(second, id)) {
-            (result as any)[id] = (second as any)[id];
-        }
-        for (const id in first) if (hasOwnProperty.call(first, id)) {
-            (result as any)[id] = (first as any)[id];
-        }
-        return result;
-    }
-
-    /**
-     * Adds the value to an array of values associated with the key, and returns the array.
-     * Creates the array if it does not already exist.
-     */
-    export function multiMapAdd<V>(map: Map<V[]>, key: string | number, value: V): V[] {
-        const values = map[key];
-        if (values) {
-            values.push(value);
-            return values;
-        }
-        else {
-            return map[key] = [value];
-        }
-    }
-
-    /**
-     * Removes a value from an array of values associated with the key.
-     * Does not preserve the order of those values.
-     * Does nothing if `key` is not in `map`, or `value` is not in `map[key]`.
-     */
-    export function multiMapRemove<V>(map: Map<V[]>, key: string, value: V): void {
-        const values = map[key];
-        if (values) {
-            unorderedRemoveItem(values, value);
-            if (!values.length) {
-                delete map[key];
-            }
-        }
-    }
-
-    /**
-     * Tests whether a value is an array.
-     */
-    export function isArray(value: any): value is any[] {
-        return Array.isArray ? Array.isArray(value) : value instanceof Array;
-    }
-
-    /** Does nothing. */
-    export function noop(): void {}
-
-    /** Throws an error because a function is not implemented. */
-    export function notImplemented(): never {
-        throw new Error("Not implemented");
-    }
-
-    export function memoize<T>(callback: () => T): () => T {
-        let value: T;
-        return () => {
-            if (callback) {
-                value = callback();
-                callback = undefined;
-            }
-            return value;
-        };
-    }
-
-    /**
-     * High-order function, creates a function that executes a function composition.
-     * For example, `chain(a, b)` is the equivalent of `x => ((a', b') => y => b'(a'(y)))(a(x), b(x))`
-     *
-     * @param args The functions to chain.
-     */
-    export function chain<T, U>(...args: ((t: T) => (u: U) => U)[]): (t: T) => (u: U) => U;
-    export function chain<T, U>(a: (t: T) => (u: U) => U, b: (t: T) => (u: U) => U, c: (t: T) => (u: U) => U, d: (t: T) => (u: U) => U, e: (t: T) => (u: U) => U): (t: T) => (u: U) => U {
-        if (e) {
-            const args: ((t: T) => (u: U) => U)[] = [];
-            for (let i = 0; i < arguments.length; i++) {
-                args[i] = arguments[i];
-            }
-
-            return t => compose(...map(args, f => f(t)));
-        }
-        else if (d) {
-            return t => compose(a(t), b(t), c(t), d(t));
-        }
-        else if (c) {
-            return t => compose(a(t), b(t), c(t));
-        }
-        else if (b) {
-            return t => compose(a(t), b(t));
-        }
-        else if (a) {
-            return t => compose(a(t));
-        }
-        else {
-            return _ => u => u;
-        }
-    }
-
-    /**
-     * High-order function, composes functions. Note that functions are composed inside-out;
-     * for example, `compose(a, b)` is the equivalent of `x => b(a(x))`.
-     *
-     * @param args The functions to compose.
-     */
-    export function compose<T>(...args: ((t: T) => T)[]): (t: T) => T;
-    export function compose<T>(a: (t: T) => T, b: (t: T) => T, c: (t: T) => T, d: (t: T) => T, e: (t: T) => T): (t: T) => T {
-        if (e) {
-            const args: ((t: T) => T)[] = [];
-            for (let i = 0; i < arguments.length; i++) {
-                args[i] = arguments[i];
-            }
-
-            return t => reduceLeft<(t: T) => T, T>(args, (u, f) => f(u), t);
-        }
-        else if (d) {
-            return t => d(c(b(a(t))));
-        }
-        else if (c) {
-            return t => c(b(a(t)));
-        }
-        else if (b) {
-            return t => b(a(t));
-        }
-        else if (a) {
-            return t => a(t);
-        }
-        else {
-            return t => t;
-        }
-    }
-
-    function formatStringFromArgs(text: string, args: { [index: number]: string; }, baseIndex?: number): string {
-        baseIndex = baseIndex || 0;
-
-        return text.replace(/{(\d+)}/g, (_match, index?) => args[+index + baseIndex]);
-    }
-
-    export let localizedDiagnosticMessages: Map<string> = undefined;
-
-    export function getLocaleSpecificMessage(message: DiagnosticMessage) {
-        return localizedDiagnosticMessages && localizedDiagnosticMessages[message.key] || message.message;
-    }
-
-    export function createFileDiagnostic(file: SourceFile, start: number, length: number, message: DiagnosticMessage, ...args: (string | number)[]): Diagnostic;
-    export function createFileDiagnostic(file: SourceFile, start: number, length: number, message: DiagnosticMessage): Diagnostic {
-        const end = start + length;
-
-        Debug.assert(start >= 0, "start must be non-negative, is " + start);
-        Debug.assert(length >= 0, "length must be non-negative, is " + length);
-
-        if (file) {
-            Debug.assert(start <= file.text.length, `start must be within the bounds of the file. ${ start } > ${ file.text.length }`);
-            Debug.assert(end <= file.text.length, `end must be the bounds of the file. ${ end } > ${ file.text.length }`);
-        }
-
-        let text = getLocaleSpecificMessage(message);
-
-        if (arguments.length > 4) {
-            text = formatStringFromArgs(text, arguments, 4);
-        }
-
-        return {
-            file,
-            start,
-            length,
-
-            messageText: text,
-            category: message.category,
-            code: message.code,
-        };
-    }
-
-    /* internal */
-    export function formatMessage(_dummy: any, message: DiagnosticMessage): string {
-        let text = getLocaleSpecificMessage(message);
-
-        if (arguments.length > 2) {
-            text = formatStringFromArgs(text, arguments, 2);
-        }
-
-        return text;
-    }
-
-    export function createCompilerDiagnostic(message: DiagnosticMessage, ...args: (string | number)[]): Diagnostic;
-    export function createCompilerDiagnostic(message: DiagnosticMessage): Diagnostic {
-        let text = getLocaleSpecificMessage(message);
-
-        if (arguments.length > 1) {
-            text = formatStringFromArgs(text, arguments, 1);
-        }
-
-        return {
-            file: undefined,
-            start: undefined,
-            length: undefined,
-
-            messageText: text,
-            category: message.category,
-            code: message.code
-        };
-    }
-
-    export function chainDiagnosticMessages(details: DiagnosticMessageChain, message: DiagnosticMessage, ...args: any[]): DiagnosticMessageChain;
-    export function chainDiagnosticMessages(details: DiagnosticMessageChain, message: DiagnosticMessage): DiagnosticMessageChain {
-        let text = getLocaleSpecificMessage(message);
-
-        if (arguments.length > 2) {
-            text = formatStringFromArgs(text, arguments, 2);
-        }
-
-        return {
-            messageText: text,
-            category: message.category,
-            code: message.code,
-
-            next: details
-        };
-    }
-
-    export function concatenateDiagnosticMessageChains(headChain: DiagnosticMessageChain, tailChain: DiagnosticMessageChain): DiagnosticMessageChain {
-        let lastChain = headChain;
-        while (lastChain.next) {
-            lastChain = lastChain.next;
-        }
-
-        lastChain.next = tailChain;
-        return headChain;
-    }
-
-    export function compareValues<T>(a: T, b: T): Comparison {
-        if (a === b) return Comparison.EqualTo;
-        if (a === undefined) return Comparison.LessThan;
-        if (b === undefined) return Comparison.GreaterThan;
-        return a < b ? Comparison.LessThan : Comparison.GreaterThan;
-    }
-
-    export function compareStrings(a: string, b: string, ignoreCase?: boolean): Comparison {
-        if (a === b) return Comparison.EqualTo;
-        if (a === undefined) return Comparison.LessThan;
-        if (b === undefined) return Comparison.GreaterThan;
-        if (ignoreCase) {
-            if (collator && String.prototype.localeCompare) {
-                // accent means a ≠ b, a ≠ á, a = A
-                const result = a.localeCompare(b, /*locales*/ undefined, { usage: "sort", sensitivity: "accent" });
-                return result < 0 ? Comparison.LessThan : result > 0 ? Comparison.GreaterThan : Comparison.EqualTo;
-            }
-
-            a = a.toUpperCase();
-            b = b.toUpperCase();
-            if (a === b) return Comparison.EqualTo;
-        }
-
-        return a < b ? Comparison.LessThan : Comparison.GreaterThan;
-    }
-
-    export function compareStringsCaseInsensitive(a: string, b: string) {
-        return compareStrings(a, b, /*ignoreCase*/ true);
-    }
-
-    function getDiagnosticFileName(diagnostic: Diagnostic): string {
-        return diagnostic.file ? diagnostic.file.fileName : undefined;
-    }
-
-    export function compareDiagnostics(d1: Diagnostic, d2: Diagnostic): Comparison {
-        return compareValues(getDiagnosticFileName(d1), getDiagnosticFileName(d2)) ||
-            compareValues(d1.start, d2.start) ||
-            compareValues(d1.length, d2.length) ||
-            compareValues(d1.code, d2.code) ||
-            compareMessageText(d1.messageText, d2.messageText) ||
-            Comparison.EqualTo;
-    }
-
-    function compareMessageText(text1: string | DiagnosticMessageChain, text2: string | DiagnosticMessageChain): Comparison {
-        while (text1 && text2) {
-            // We still have both chains.
-            const string1 = typeof text1 === "string" ? text1 : text1.messageText;
-            const string2 = typeof text2 === "string" ? text2 : text2.messageText;
-
-            const res = compareValues(string1, string2);
-            if (res) {
-                return res;
-            }
-
-            text1 = typeof text1 === "string" ? undefined : text1.next;
-            text2 = typeof text2 === "string" ? undefined : text2.next;
-        }
-
-        if (!text1 && !text2) {
-            // if the chains are done, then these messages are the same.
-            return Comparison.EqualTo;
-        }
-
-        // We still have one chain remaining.  The shorter chain should come first.
-        return text1 ? Comparison.GreaterThan : Comparison.LessThan;
-    }
-
-    export function sortAndDeduplicateDiagnostics(diagnostics: Diagnostic[]): Diagnostic[] {
-        return deduplicateSortedDiagnostics(diagnostics.sort(compareDiagnostics));
-    }
-
-    export function deduplicateSortedDiagnostics(diagnostics: Diagnostic[]): Diagnostic[] {
-        if (diagnostics.length < 2) {
-            return diagnostics;
-        }
-
-        const newDiagnostics = [diagnostics[0]];
-        let previousDiagnostic = diagnostics[0];
-        for (let i = 1; i < diagnostics.length; i++) {
-            const currentDiagnostic = diagnostics[i];
-            const isDupe = compareDiagnostics(currentDiagnostic, previousDiagnostic) === Comparison.EqualTo;
-            if (!isDupe) {
-                newDiagnostics.push(currentDiagnostic);
-                previousDiagnostic = currentDiagnostic;
-            }
-        }
-
-        return newDiagnostics;
-    }
-
-    export function normalizeSlashes(path: string): string {
-        return path.replace(/\\/g, "/");
-    }
-
-    /**
-     * Returns length of path root (i.e. length of "/", "x:/", "//server/share/, file:///user/files")
-    */
-    export function getRootLength(path: string): number {
-        if (path.charCodeAt(0) === CharacterCodes.slash) {
-            if (path.charCodeAt(1) !== CharacterCodes.slash) return 1;
-            const p1 = path.indexOf("/", 2);
-            if (p1 < 0) return 2;
-            const p2 = path.indexOf("/", p1 + 1);
-            if (p2 < 0) return p1 + 1;
-            return p2 + 1;
-        }
-        if (path.charCodeAt(1) === CharacterCodes.colon) {
-            if (path.charCodeAt(2) === CharacterCodes.slash) return 3;
-            return 2;
-        }
-        // Per RFC 1738 'file' URI schema has the shape file://<host>/<path>
-        // if <host> is omitted then it is assumed that host value is 'localhost',
-        // however slash after the omitted <host> is not removed.
-        // file:///folder1/file1 - this is a correct URI
-        // file://folder2/file2 - this is an incorrect URI
-        if (path.lastIndexOf("file:///", 0) === 0) {
-            return "file:///".length;
-        }
-        const idx = path.indexOf("://");
-        if (idx !== -1) {
-            return idx + "://".length;
-        }
-        return 0;
-    }
-
-    /**
-     * Internally, we represent paths as strings with '/' as the directory separator.
-     * When we make system calls (eg: LanguageServiceHost.getDirectory()),
-     * we expect the host to correctly handle paths in our specified format.
-     */
-    export const directorySeparator = "/";
-    const directorySeparatorCharCode = CharacterCodes.slash;
-    function getNormalizedParts(normalizedSlashedPath: string, rootLength: number): string[] {
-        const parts = normalizedSlashedPath.substr(rootLength).split(directorySeparator);
-        const normalized: string[] = [];
-        for (const part of parts) {
-            if (part !== ".") {
-                if (part === ".." && normalized.length > 0 && lastOrUndefined(normalized) !== "..") {
-                    normalized.pop();
-                }
-                else {
-                    // A part may be an empty string (which is 'falsy') if the path had consecutive slashes,
-                    // e.g. "path//file.ts".  Drop these before re-joining the parts.
-                    if (part) {
-                        normalized.push(part);
-                    }
-                }
-            }
-        }
-
-        return normalized;
-    }
-
-    export function normalizePath(path: string): string {
-        path = normalizeSlashes(path);
-        const rootLength = getRootLength(path);
-        const root = path.substr(0, rootLength);
-        const normalized = getNormalizedParts(path, rootLength);
-        if (normalized.length) {
-            const joinedParts = root + normalized.join(directorySeparator);
-            return pathEndsWithDirectorySeparator(path) ? joinedParts + directorySeparator : joinedParts;
-        }
-        else {
-            return root;
-        }
-    }
-
-    /** A path ending with '/' refers to a directory only, never a file. */
-    export function pathEndsWithDirectorySeparator(path: string): boolean {
-        return path.charCodeAt(path.length - 1) === directorySeparatorCharCode;
-    }
-
-    /**
-     * Returns the path except for its basename. Eg:
-     *
-     * /path/to/file.ext -> /path/to
-     */
-    export function getDirectoryPath(path: Path): Path;
-    export function getDirectoryPath(path: string): string;
-    export function getDirectoryPath(path: string): any {
-        return path.substr(0, Math.max(getRootLength(path), path.lastIndexOf(directorySeparator)));
-    }
-
-    export function isUrl(path: string) {
-        return path && !isRootedDiskPath(path) && path.indexOf("://") !== -1;
-    }
-
-    export function isExternalModuleNameRelative(moduleName: string): boolean {
-        // TypeScript 1.0 spec (April 2014): 11.2.1
-        // An external module name is "relative" if the first term is "." or "..".
-        return /^\.\.?($|[\\/])/.test(moduleName);
-    }
-
-    export function getEmitScriptTarget(compilerOptions: CompilerOptions) {
-        return compilerOptions.target || ScriptTarget.ES3;
-    }
-
-    export function getEmitModuleKind(compilerOptions: CompilerOptions) {
-        return typeof compilerOptions.module === "number" ?
-            compilerOptions.module :
-            getEmitScriptTarget(compilerOptions) >= ScriptTarget.ES2015 ? ModuleKind.ES2015 : ModuleKind.CommonJS;
-    }
-
-    /* @internal */
-    export function hasZeroOrOneAsteriskCharacter(str: string): boolean {
-        let seenAsterisk = false;
-        for (let i = 0; i < str.length; i++) {
-            if (str.charCodeAt(i) === CharacterCodes.asterisk) {
-                if (!seenAsterisk) {
-                    seenAsterisk = true;
-                }
-                else {
-                    // have already seen asterisk
-                    return false;
-                }
-            }
-        }
-        return true;
-    }
-
-    export function isRootedDiskPath(path: string) {
-        return getRootLength(path) !== 0;
-    }
-
-    export function convertToRelativePath(absoluteOrRelativePath: string, basePath: string, getCanonicalFileName: (path: string) => string): string {
-        return !isRootedDiskPath(absoluteOrRelativePath)
-            ? absoluteOrRelativePath
-            : getRelativePathToDirectoryOrUrl(basePath, absoluteOrRelativePath, basePath, getCanonicalFileName, /*isAbsolutePathAnUrl*/ false);
-    }
-
-    function normalizedPathComponents(path: string, rootLength: number) {
-        const normalizedParts = getNormalizedParts(path, rootLength);
-        return [path.substr(0, rootLength)].concat(normalizedParts);
-    }
-
-    export function getNormalizedPathComponents(path: string, currentDirectory: string) {
-        path = normalizeSlashes(path);
-        let rootLength = getRootLength(path);
-        if (rootLength === 0) {
-            // If the path is not rooted it is relative to current directory
-            path = combinePaths(normalizeSlashes(currentDirectory), path);
-            rootLength = getRootLength(path);
-        }
-
-        return normalizedPathComponents(path, rootLength);
-    }
-
-    export function getNormalizedAbsolutePath(fileName: string, currentDirectory: string) {
-        return getNormalizedPathFromPathComponents(getNormalizedPathComponents(fileName, currentDirectory));
-    }
-
-    export function getNormalizedPathFromPathComponents(pathComponents: string[]) {
-        if (pathComponents && pathComponents.length) {
-            return pathComponents[0] + pathComponents.slice(1).join(directorySeparator);
-        }
-    }
-
-    function getNormalizedPathComponentsOfUrl(url: string) {
-        // Get root length of http://www.website.com/folder1/folder2/
-        // In this example the root is:  http://www.website.com/
-        // normalized path components should be ["http://www.website.com/", "folder1", "folder2"]
-
-        const urlLength = url.length;
-        // Initial root length is http:// part
-        let rootLength = url.indexOf("://") + "://".length;
-        while (rootLength < urlLength) {
-            // Consume all immediate slashes in the protocol
-            // eg.initial rootlength is just file:// but it needs to consume another "/" in file:///
-            if (url.charCodeAt(rootLength) === CharacterCodes.slash) {
-                rootLength++;
-            }
-            else {
-                // non slash character means we continue proceeding to next component of root search
-                break;
-            }
-        }
-
-        // there are no parts after http:// just return current string as the pathComponent
-        if (rootLength === urlLength) {
-            return [url];
-        }
-
-        // Find the index of "/" after website.com so the root can be http://www.website.com/ (from existing http://)
-        const indexOfNextSlash = url.indexOf(directorySeparator, rootLength);
-        if (indexOfNextSlash !== -1) {
-            // Found the "/" after the website.com so the root is length of http://www.website.com/
-            // and get components after the root normally like any other folder components
-            rootLength = indexOfNextSlash + 1;
-            return normalizedPathComponents(url, rootLength);
-        }
-        else {
-            // Can't find the host assume the rest of the string as component
-            // but make sure we append "/"  to it as root is not joined using "/"
-            // eg. if url passed in was http://website.com we want to use root as [http://website.com/]
-            // so that other path manipulations will be correct and it can be merged with relative paths correctly
-            return [url + directorySeparator];
-        }
-    }
-
-    function getNormalizedPathOrUrlComponents(pathOrUrl: string, currentDirectory: string) {
-        if (isUrl(pathOrUrl)) {
-            return getNormalizedPathComponentsOfUrl(pathOrUrl);
-        }
-        else {
-            return getNormalizedPathComponents(pathOrUrl, currentDirectory);
-        }
-    }
-
-    export function getRelativePathToDirectoryOrUrl(directoryPathOrUrl: string, relativeOrAbsolutePath: string, currentDirectory: string, getCanonicalFileName: (fileName: string) => string, isAbsolutePathAnUrl: boolean) {
-        const pathComponents = getNormalizedPathOrUrlComponents(relativeOrAbsolutePath, currentDirectory);
-        const directoryComponents = getNormalizedPathOrUrlComponents(directoryPathOrUrl, currentDirectory);
-        if (directoryComponents.length > 1 && lastOrUndefined(directoryComponents) === "") {
-            // If the directory path given was of type test/cases/ then we really need components of directory to be only till its name
-            // that is  ["test", "cases", ""] needs to be actually ["test", "cases"]
-            directoryComponents.length--;
-        }
-
-        // Find the component that differs
-        let joinStartIndex: number;
-        for (joinStartIndex = 0; joinStartIndex < pathComponents.length && joinStartIndex < directoryComponents.length; joinStartIndex++) {
-            if (getCanonicalFileName(directoryComponents[joinStartIndex]) !== getCanonicalFileName(pathComponents[joinStartIndex])) {
-                break;
-            }
-        }
-
-        // Get the relative path
-        if (joinStartIndex) {
-            let relativePath = "";
-            const relativePathComponents = pathComponents.slice(joinStartIndex, pathComponents.length);
-            for (; joinStartIndex < directoryComponents.length; joinStartIndex++) {
-                if (directoryComponents[joinStartIndex] !== "") {
-                    relativePath = relativePath + ".." + directorySeparator;
-                }
-            }
-
-            return relativePath + relativePathComponents.join(directorySeparator);
-        }
-
-        // Cant find the relative path, get the absolute path
-        let absolutePath = getNormalizedPathFromPathComponents(pathComponents);
-        if (isAbsolutePathAnUrl && isRootedDiskPath(absolutePath)) {
-            absolutePath = "file:///" + absolutePath;
-        }
-
-        return absolutePath;
-    }
-
-    export function getBaseFileName(path: string) {
-        if (path === undefined) {
-            return undefined;
-        }
-        const i = path.lastIndexOf(directorySeparator);
-        return i < 0 ? path : path.substring(i + 1);
-    }
-
-    export function combinePaths(path1: string, path2: string) {
-        if (!(path1 && path1.length)) return path2;
-        if (!(path2 && path2.length)) return path1;
-        if (getRootLength(path2) !== 0) return path2;
-        if (path1.charAt(path1.length - 1) === directorySeparator) return path1 + path2;
-        return path1 + directorySeparator + path2;
-    }
-
-    /**
-     * Removes a trailing directory separator from a path.
-     * @param path The path.
-     */
-    export function removeTrailingDirectorySeparator(path: string) {
-        if (path.charAt(path.length - 1) === directorySeparator) {
-            return path.substr(0, path.length - 1);
-        }
-
-        return path;
-    }
-
-    /**
-     * Adds a trailing directory separator to a path, if it does not already have one.
-     * @param path The path.
-     */
-    export function ensureTrailingDirectorySeparator(path: string) {
-        if (path.charAt(path.length - 1) !== directorySeparator) {
-            return path + directorySeparator;
-        }
-
-        return path;
-    }
-
-    export function comparePaths(a: string, b: string, currentDirectory: string, ignoreCase?: boolean) {
-        if (a === b) return Comparison.EqualTo;
-        if (a === undefined) return Comparison.LessThan;
-        if (b === undefined) return Comparison.GreaterThan;
-        a = removeTrailingDirectorySeparator(a);
-        b = removeTrailingDirectorySeparator(b);
-        const aComponents = getNormalizedPathComponents(a, currentDirectory);
-        const bComponents = getNormalizedPathComponents(b, currentDirectory);
-        const sharedLength = Math.min(aComponents.length, bComponents.length);
-        for (let i = 0; i < sharedLength; i++) {
-            const result = compareStrings(aComponents[i], bComponents[i], ignoreCase);
-            if (result !== Comparison.EqualTo) {
-                return result;
-            }
-        }
-
-        return compareValues(aComponents.length, bComponents.length);
-    }
-
-    export function containsPath(parent: string, child: string, currentDirectory: string, ignoreCase?: boolean) {
-        if (parent === undefined || child === undefined) return false;
-        if (parent === child) return true;
-        parent = removeTrailingDirectorySeparator(parent);
-        child = removeTrailingDirectorySeparator(child);
-        if (parent === child) return true;
-        const parentComponents = getNormalizedPathComponents(parent, currentDirectory);
-        const childComponents = getNormalizedPathComponents(child, currentDirectory);
-        if (childComponents.length < parentComponents.length) {
-            return false;
-        }
-
-        for (let i = 0; i < parentComponents.length; i++) {
-            const result = compareStrings(parentComponents[i], childComponents[i], ignoreCase);
-            if (result !== Comparison.EqualTo) {
-                return false;
-            }
-        }
-
-        return true;
-    }
-
-    /* @internal */
-    export function startsWith(str: string, prefix: string): boolean {
-        return str.lastIndexOf(prefix, 0) === 0;
-    }
-
-    /* @internal */
-    export function endsWith(str: string, suffix: string): boolean {
-        const expectedPos = str.length - suffix.length;
-        return expectedPos >= 0 && str.indexOf(suffix, expectedPos) === expectedPos;
-    }
-
-    export function fileExtensionIs(path: string, extension: string): boolean {
-        return path.length > extension.length && endsWith(path, extension);
-    }
-
-    export function fileExtensionIsAny(path: string, extensions: string[]): boolean {
-        for (const extension of extensions) {
-            if (fileExtensionIs(path, extension)) {
-                return true;
-            }
-        }
-
-        return false;
-    }
-
-    // Reserved characters, forces escaping of any non-word (or digit), non-whitespace character.
-    // It may be inefficient (we could just match (/[-[\]{}()*+?.,\\^$|#\s]/g), but this is future
-    // proof.
-    const reservedCharacterPattern = /[^\w\s\/]/g;
-    const wildcardCharCodes = [CharacterCodes.asterisk, CharacterCodes.question];
-
-    /**
-     * Matches any single directory segment unless it is the last segment and a .min.js file
-     * Breakdown:
-     *  [^./]                   # matches everything up to the first . character (excluding directory seperators)
-     *  (\\.(?!min\\.js$))?     # matches . characters but not if they are part of the .min.js file extension
-     */
-    const singleAsteriskRegexFragmentFiles = "([^./]|(\\.(?!min\\.js$))?)*";
-    const singleAsteriskRegexFragmentOther = "[^/]*";
-
-    export function getRegularExpressionForWildcard(specs: string[], basePath: string, usage: "files" | "directories" | "exclude") {
-        if (specs === undefined || specs.length === 0) {
-            return undefined;
-        }
-
-        const replaceWildcardCharacter =  usage === "files" ? replaceWildCardCharacterFiles : replaceWildCardCharacterOther;
-        const singleAsteriskRegexFragment = usage === "files" ? singleAsteriskRegexFragmentFiles : singleAsteriskRegexFragmentOther;
-
-        /**
-         * Regex for the ** wildcard. Matches any number of subdirectories. When used for including
-         * files or directories, does not match subdirectories that start with a . character
-         */
-        const doubleAsteriskRegexFragment = usage === "exclude" ? "(/.+?)?" : "(/[^/.][^/]*)*?";
-
-        let pattern = "";
-        let hasWrittenSubpattern = false;
-        spec: for (const spec of specs) {
-            if (!spec) {
-                continue;
-            }
-
-            let subpattern = "";
-            let hasRecursiveDirectoryWildcard = false;
-            let hasWrittenComponent = false;
-            const components = getNormalizedPathComponents(spec, basePath);
-            if (usage !== "exclude" && components[components.length - 1] === "**") {
-                continue spec;
-            }
-
-            // getNormalizedPathComponents includes the separator for the root component.
-            // We need to remove to create our regex correctly.
-            components[0] = removeTrailingDirectorySeparator(components[0]);
-
-            let optionalCount = 0;
-            for (let component of components) {
-                if (component === "**") {
-                    if (hasRecursiveDirectoryWildcard) {
-                        continue spec;
-                    }
-
-                    subpattern += doubleAsteriskRegexFragment;
-                    hasRecursiveDirectoryWildcard = true;
-                    hasWrittenComponent = true;
-                }
-                else {
-                    if (usage === "directories") {
-                        subpattern += "(";
-                        optionalCount++;
-                    }
-
-                    if (hasWrittenComponent) {
-                        subpattern += directorySeparator;
-                    }
-
-                    if (usage !== "exclude") {
-                        // The * and ? wildcards should not match directories or files that start with . if they
-                        // appear first in a component. Dotted directories and files can be included explicitly
-                        // like so: **/.*/.*
-                        if (component.charCodeAt(0) === CharacterCodes.asterisk) {
-                            subpattern += "([^./]" + singleAsteriskRegexFragment + ")?";
-                            component = component.substr(1);
-                        }
-                        else if (component.charCodeAt(0) === CharacterCodes.question) {
-                            subpattern += "[^./]";
-                            component = component.substr(1);
-                        }
-                    }
-
-                    subpattern += component.replace(reservedCharacterPattern, replaceWildcardCharacter);
-                    hasWrittenComponent = true;
-                }
-            }
-
-            while (optionalCount > 0) {
-                subpattern += ")?";
-                optionalCount--;
-            }
-
-            if (hasWrittenSubpattern) {
-                pattern += "|";
-            }
-
-            pattern += "(" + subpattern + ")";
-            hasWrittenSubpattern = true;
-        }
-
-        if (!pattern) {
-            return undefined;
-        }
-
-        return "^(" + pattern + (usage === "exclude" ? ")($|/)" : ")$");
-    }
-
-    function replaceWildCardCharacterFiles(match: string) {
-        return replaceWildcardCharacter(match, singleAsteriskRegexFragmentFiles);
-    }
-
-    function replaceWildCardCharacterOther(match: string) {
-        return replaceWildcardCharacter(match, singleAsteriskRegexFragmentOther);
-    }
-
-    function replaceWildcardCharacter(match: string, singleAsteriskRegexFragment: string) {
-        return match === "*" ? singleAsteriskRegexFragment : match === "?" ? "[^/]" : "\\" + match;
-    }
-
-    export interface FileSystemEntries {
-        files: string[];
-        directories: string[];
-    }
-
-    export interface FileMatcherPatterns {
-        includeFilePattern: string;
-        includeDirectoryPattern: string;
-        excludePattern: string;
-        basePaths: string[];
-    }
-
-    export function getFileMatcherPatterns(path: string, excludes: string[], includes: string[], useCaseSensitiveFileNames: boolean, currentDirectory: string): FileMatcherPatterns {
-        path = normalizePath(path);
-        currentDirectory = normalizePath(currentDirectory);
-        const absolutePath = combinePaths(currentDirectory, path);
-
-        return {
-            includeFilePattern: getRegularExpressionForWildcard(includes, absolutePath, "files"),
-            includeDirectoryPattern: getRegularExpressionForWildcard(includes, absolutePath, "directories"),
-            excludePattern: getRegularExpressionForWildcard(excludes, absolutePath, "exclude"),
-            basePaths: getBasePaths(path, includes, useCaseSensitiveFileNames)
-        };
-    }
-
-    export function matchFiles(path: string, extensions: string[], excludes: string[], includes: string[], useCaseSensitiveFileNames: boolean, currentDirectory: string, getFileSystemEntries: (path: string) => FileSystemEntries): string[] {
-        path = normalizePath(path);
-        currentDirectory = normalizePath(currentDirectory);
-
-        const patterns = getFileMatcherPatterns(path, excludes, includes, useCaseSensitiveFileNames, currentDirectory);
-
-        const regexFlag = useCaseSensitiveFileNames ? "" : "i";
-        const includeFileRegex = patterns.includeFilePattern && new RegExp(patterns.includeFilePattern, regexFlag);
-        const includeDirectoryRegex = patterns.includeDirectoryPattern && new RegExp(patterns.includeDirectoryPattern, regexFlag);
-        const excludeRegex = patterns.excludePattern && new RegExp(patterns.excludePattern, regexFlag);
-
-        const result: string[] = [];
-        for (const basePath of patterns.basePaths) {
-            visitDirectory(basePath, combinePaths(currentDirectory, basePath));
-        }
-        return result;
-
-        function visitDirectory(path: string, absolutePath: string) {
-            const { files, directories } = getFileSystemEntries(path);
-
-            for (const current of files) {
-                const name = combinePaths(path, current);
-                const absoluteName = combinePaths(absolutePath, current);
-                if ((!extensions || fileExtensionIsAny(name, extensions)) &&
-                    (!includeFileRegex || includeFileRegex.test(absoluteName)) &&
-                    (!excludeRegex || !excludeRegex.test(absoluteName))) {
-                    result.push(name);
-                }
-            }
-
-            for (const current of directories) {
-                const name = combinePaths(path, current);
-                const absoluteName = combinePaths(absolutePath, current);
-                if ((!includeDirectoryRegex || includeDirectoryRegex.test(absoluteName)) &&
-                    (!excludeRegex || !excludeRegex.test(absoluteName))) {
-                    visitDirectory(name, absoluteName);
-                }
-            }
-        }
-    }
-
-    /**
-     * Computes the unique non-wildcard base paths amongst the provided include patterns.
-     */
-    function getBasePaths(path: string, includes: string[], useCaseSensitiveFileNames: boolean) {
-        // Storage for our results in the form of literal paths (e.g. the paths as written by the user).
-        const basePaths: string[] = [path];
-        if (includes) {
-            // Storage for literal base paths amongst the include patterns.
-            const includeBasePaths: string[] = [];
-            for (const include of includes) {
-                // We also need to check the relative paths by converting them to absolute and normalizing
-                // in case they escape the base path (e.g "..\somedirectory")
-                const absolute: string = isRootedDiskPath(include) ? include : normalizePath(combinePaths(path, include));
-
-                const wildcardOffset = indexOfAnyCharCode(absolute, wildcardCharCodes);
-                const includeBasePath = wildcardOffset < 0
-                    ? removeTrailingDirectorySeparator(getDirectoryPath(absolute))
-                    : absolute.substring(0, absolute.lastIndexOf(directorySeparator, wildcardOffset));
-
-                // Append the literal and canonical candidate base paths.
-                includeBasePaths.push(includeBasePath);
-            }
-
-            // Sort the offsets array using either the literal or canonical path representations.
-            includeBasePaths.sort(useCaseSensitiveFileNames ? compareStrings : compareStringsCaseInsensitive);
-
-            // Iterate over each include base path and include unique base paths that are not a
-            // subpath of an existing base path
-            include: for (let i = 0; i < includeBasePaths.length; i++) {
-                const includeBasePath = includeBasePaths[i];
-                for (let j = 0; j < basePaths.length; j++) {
-                    if (containsPath(basePaths[j], includeBasePath, path, !useCaseSensitiveFileNames)) {
-                        continue include;
-                    }
-                }
-
-                basePaths.push(includeBasePath);
-            }
-        }
-
-        return basePaths;
-    }
-
-    export function ensureScriptKind(fileName: string, scriptKind?: ScriptKind): ScriptKind {
-        // Using scriptKind as a condition handles both:
-        // - 'scriptKind' is unspecified and thus it is `undefined`
-        // - 'scriptKind' is set and it is `Unknown` (0)
-        // If the 'scriptKind' is 'undefined' or 'Unknown' then we attempt
-        // to get the ScriptKind from the file name. If it cannot be resolved
-        // from the file name then the default 'TS' script kind is returned.
-        return (scriptKind || getScriptKindFromFileName(fileName)) || ScriptKind.TS;
-    }
-
-    export function getScriptKindFromFileName(fileName: string): ScriptKind {
-        const ext = fileName.substr(fileName.lastIndexOf("."));
-        switch (ext.toLowerCase()) {
-            case ".js":
-                return ScriptKind.JS;
-            case ".jsx":
-                return ScriptKind.JSX;
-            case ".ts":
-                return ScriptKind.TS;
-            case ".tsx":
-                return ScriptKind.TSX;
-            default:
-                return ScriptKind.Unknown;
-        }
-    }
-
-    /**
-     *  List of supported extensions in order of file resolution precedence.
-     */
-    export const supportedTypeScriptExtensions = [".ts", ".tsx", ".d.ts"];
-    /** Must have ".d.ts" first because if ".ts" goes first, that will be detected as the extension instead of ".d.ts". */
-    export const supportedTypescriptExtensionsForExtractExtension = [".d.ts", ".ts", ".tsx"];
-    export const supportedJavascriptExtensions = [".js", ".jsx"];
-    const allSupportedExtensions  = supportedTypeScriptExtensions.concat(supportedJavascriptExtensions);
-
-    export function getSupportedExtensions(options?: CompilerOptions): string[] {
-        return options && options.allowJs ? allSupportedExtensions : supportedTypeScriptExtensions;
-    }
-
-    export function hasJavaScriptFileExtension(fileName: string) {
-        return forEach(supportedJavascriptExtensions, extension => fileExtensionIs(fileName, extension));
-    }
-
-    export function hasTypeScriptFileExtension(fileName: string) {
-        return forEach(supportedTypeScriptExtensions, extension => fileExtensionIs(fileName, extension));
-    }
-
-    export function isSupportedSourceFileName(fileName: string, compilerOptions?: CompilerOptions) {
-        if (!fileName) { return false; }
-
-        for (const extension of getSupportedExtensions(compilerOptions)) {
-            if (fileExtensionIs(fileName, extension)) {
-                return true;
-            }
-        }
-        return false;
-    }
-
-    /**
-     * Extension boundaries by priority. Lower numbers indicate higher priorities, and are
-     * aligned to the offset of the highest priority extension in the
-     * allSupportedExtensions array.
-     */
-    export const enum ExtensionPriority {
-        TypeScriptFiles = 0,
-        DeclarationAndJavaScriptFiles = 2,
-        Limit = 5,
-
-        Highest = TypeScriptFiles,
-        Lowest = DeclarationAndJavaScriptFiles,
-    }
-
-    export function getExtensionPriority(path: string, supportedExtensions: string[]): ExtensionPriority {
-        for (let i = supportedExtensions.length - 1; i >= 0; i--) {
-            if (fileExtensionIs(path, supportedExtensions[i])) {
-                return adjustExtensionPriority(<ExtensionPriority>i);
-            }
-        }
-
-        // If its not in the list of supported extensions, this is likely a
-        // TypeScript file with a non-ts extension
-        return ExtensionPriority.Highest;
-    }
-
-    /**
-     * Adjusts an extension priority to be the highest priority within the same range.
-     */
-    export function adjustExtensionPriority(extensionPriority: ExtensionPriority): ExtensionPriority {
-        if (extensionPriority < ExtensionPriority.DeclarationAndJavaScriptFiles) {
-            return ExtensionPriority.TypeScriptFiles;
-        }
-        else if (extensionPriority < ExtensionPriority.Limit) {
-            return ExtensionPriority.DeclarationAndJavaScriptFiles;
-        }
-        else {
-            return ExtensionPriority.Limit;
-        }
-    }
-
-    /**
-     * Gets the next lowest extension priority for a given priority.
-     */
-    export function getNextLowestExtensionPriority(extensionPriority: ExtensionPriority): ExtensionPriority {
-        if (extensionPriority < ExtensionPriority.DeclarationAndJavaScriptFiles) {
-            return ExtensionPriority.DeclarationAndJavaScriptFiles;
-        }
-        else {
-            return ExtensionPriority.Limit;
-        }
-    }
-
-    const extensionsToRemove = [".d.ts", ".ts", ".js", ".tsx", ".jsx"];
-    export function removeFileExtension(path: string): string {
-        for (const ext of extensionsToRemove) {
-            const extensionless = tryRemoveExtension(path, ext);
-            if (extensionless !== undefined) {
-                return extensionless;
-            }
-        }
-        return path;
-    }
-
-    export function tryRemoveExtension(path: string, extension: string): string | undefined {
-        return fileExtensionIs(path, extension) ? removeExtension(path, extension) : undefined;
-    }
-
-    export function removeExtension(path: string, extension: string): string {
-        return path.substring(0, path.length - extension.length);
-    }
-
-    export function isJsxOrTsxExtension(ext: string): boolean {
-        return ext === ".jsx" || ext === ".tsx";
-    }
-
-    export function changeExtension<T extends string | Path>(path: T, newExtension: string): T {
-        return <T>(removeFileExtension(path) + newExtension);
-    }
-
-    export interface ObjectAllocator {
-        getNodeConstructor(): new (kind: SyntaxKind, pos?: number, end?: number) => Node;
-        getTokenConstructor(): new <TKind extends SyntaxKind>(kind: TKind, pos?: number, end?: number) => Token<TKind>;
-        getIdentifierConstructor(): new (kind: SyntaxKind.Identifier, pos?: number, end?: number) => Identifier;
-        getSourceFileConstructor(): new (kind: SyntaxKind.SourceFile, pos?: number, end?: number) => SourceFile;
-        getSymbolConstructor(): new (flags: SymbolFlags, name: string) => Symbol;
-        getTypeConstructor(): new (checker: TypeChecker, flags: TypeFlags) => Type;
-        getSignatureConstructor(): new (checker: TypeChecker) => Signature;
-    }
-
-    function Symbol(this: Symbol, flags: SymbolFlags, name: string) {
-        this.flags = flags;
-        this.name = name;
-        this.declarations = undefined;
-    }
-
-    function Type(this: Type, _checker: TypeChecker, flags: TypeFlags) {
-        this.flags = flags;
-    }
-
-    function Signature() {
-    }
-
-    function Node(this: Node, kind: SyntaxKind, pos: number, end: number) {
-        this.id = 0;
-        this.kind = kind;
-        this.pos = pos;
-        this.end = end;
-        this.flags = NodeFlags.None;
-        this.modifierFlagsCache = ModifierFlags.None;
-        this.transformFlags = TransformFlags.None;
-        this.parent = undefined;
-        this.original = undefined;
-    }
-
-    export let objectAllocator: ObjectAllocator = {
-        getNodeConstructor: () => <any>Node,
-        getTokenConstructor: () => <any>Node,
-        getIdentifierConstructor: () => <any>Node,
-        getSourceFileConstructor: () => <any>Node,
-        getSymbolConstructor: () => <any>Symbol,
-        getTypeConstructor: () => <any>Type,
-        getSignatureConstructor: () => <any>Signature
-    };
-
-    export const enum AssertionLevel {
-        None = 0,
-        Normal = 1,
-        Aggressive = 2,
-        VeryAggressive = 3,
-    }
-
-    export namespace Debug {
-        export let currentAssertionLevel = AssertionLevel.None;
-
-        export function shouldAssert(level: AssertionLevel): boolean {
-            return currentAssertionLevel >= level;
-        }
-
-        export function assert(expression: boolean, message?: string, verboseDebugInfo?: () => string): void {
-            if (!expression) {
-                let verboseDebugString = "";
-                if (verboseDebugInfo) {
-                    verboseDebugString = "\r\nVerbose Debug Information: " + verboseDebugInfo();
-                }
-                debugger;
-                throw new Error("Debug Failure. False expression: " + (message || "") + verboseDebugString);
-            }
-        }
-
-        export function fail(message?: string): void {
-            Debug.assert(/*expression*/ false, message);
-        }
-    }
-
-    /** Remove an item from an array, moving everything to its right one space left. */
-    export function orderedRemoveItemAt<T>(array: T[], index: number): void {
-        // This seems to be faster than either `array.splice(i, 1)` or `array.copyWithin(i, i+ 1)`.
-        for (let i = index; i < array.length - 1; i++) {
-            array[i] = array[i + 1];
-        }
-        array.pop();
-    }
-
-    export function unorderedRemoveItemAt<T>(array: T[], index: number): void {
-        // Fill in the "hole" left at `index`.
-        array[index] = array[array.length - 1];
-        array.pop();
-    }
-
-    /** Remove the *first* occurrence of `item` from the array. */
-    export function unorderedRemoveItem<T>(array: T[], item: T): void {
-        unorderedRemoveFirstItemWhere(array, element => element === item);
-    }
-
-    /** Remove the *first* element satisfying `predicate`. */
-    function unorderedRemoveFirstItemWhere<T>(array: T[], predicate: (element: T) => boolean): void {
-        for (let i = 0; i < array.length; i++) {
-            if (predicate(array[i])) {
-                unorderedRemoveItemAt(array, i);
-                break;
-            }
-        }
-    }
-
-    export function createGetCanonicalFileName(useCaseSensitiveFileNames: boolean): (fileName: string) => string {
-        return useCaseSensitiveFileNames
-            ? ((fileName) => fileName)
-            : ((fileName) => fileName.toLowerCase());
-    }
-
-    /**
-     * patternStrings contains both pattern strings (containing "*") and regular strings.
-     * Return an exact match if possible, or a pattern match, or undefined.
-     * (These are verified by verifyCompilerOptions to have 0 or 1 "*" characters.)
-     */
-    /* @internal */
-    export function matchPatternOrExact(patternStrings: string[], candidate: string): string | Pattern | undefined {
-        const patterns: Pattern[] = [];
-        for (const patternString of patternStrings) {
-            const pattern = tryParsePattern(patternString);
-            if (pattern) {
-                patterns.push(pattern);
-            }
-            else if (patternString === candidate) {
-                // pattern was matched as is - no need to search further
-                return patternString;
-            }
-        }
-
-        return findBestPatternMatch(patterns, _ => _, candidate);
-    }
-
-    /* @internal */
-    export function patternText({prefix, suffix}: Pattern): string {
-        return `${prefix}*${suffix}`;
-    }
-
-    /**
-     * Given that candidate matches pattern, returns the text matching the '*'.
-     * E.g.: matchedText(tryParsePattern("foo*baz"), "foobarbaz") === "bar"
-     */
-    /* @internal */
-    export function matchedText(pattern: Pattern, candidate: string): string {
-        Debug.assert(isPatternMatch(pattern, candidate));
-        return candidate.substr(pattern.prefix.length, candidate.length - pattern.suffix.length);
-    }
-
-    /** Return the object corresponding to the best pattern to match `candidate`. */
-    /* @internal */
-    export function findBestPatternMatch<T>(values: T[], getPattern: (value: T) => Pattern, candidate: string): T | undefined {
-        let matchedValue: T | undefined = undefined;
-        // use length of prefix as betterness criteria
-        let longestMatchPrefixLength = -1;
-
-        for (const v of values) {
-            const pattern = getPattern(v);
-            if (isPatternMatch(pattern, candidate) && pattern.prefix.length > longestMatchPrefixLength) {
-                longestMatchPrefixLength = pattern.prefix.length;
-                matchedValue = v;
-            }
-        }
-
-        return matchedValue;
-    }
-
-    function isPatternMatch({prefix, suffix}: Pattern, candidate: string) {
-        return candidate.length >= prefix.length + suffix.length &&
-            startsWith(candidate, prefix) &&
-            endsWith(candidate, suffix);
-    }
-
-    /* @internal */
-    export function tryParsePattern(pattern: string): Pattern | undefined {
-        // This should be verified outside of here and a proper error thrown.
-        Debug.assert(hasZeroOrOneAsteriskCharacter(pattern));
-        const indexOfStar = pattern.indexOf("*");
-        return indexOfStar === -1 ? undefined : {
-            prefix: pattern.substr(0, indexOfStar),
-            suffix: pattern.substr(indexOfStar + 1)
-        };
-    }
-
-    export function positionIsSynthesized(pos: number): boolean {
-        // This is a fast way of testing the following conditions:
-        //  pos === undefined || pos === null || isNaN(pos) || pos < 0;
-        return !(pos >= 0);
-    }
-}
+﻿/// <reference path="types.ts"/>
+/// <reference path="performance.ts" />
+
+/* @internal */
+namespace ts {
+    /**
+     * Ternary values are defined such that
+     * x & y is False if either x or y is False.
+     * x & y is Maybe if either x or y is Maybe, but neither x or y is False.
+     * x & y is True if both x and y are True.
+     * x | y is False if both x and y are False.
+     * x | y is Maybe if either x or y is Maybe, but neither x or y is True.
+     * x | y is True if either x or y is True.
+     */
+    export const enum Ternary {
+        False = 0,
+        Maybe = 1,
+        True = -1
+    }
+
+    const createObject = Object.create;
+
+    // More efficient to create a collator once and use its `compare` than to call `a.localeCompare(b)` many times.
+    export const collator: { compare(a: string, b: string): number } = typeof Intl === "object" && typeof Intl.Collator === "function" ? new Intl.Collator() : undefined;
+
+    export function createMap<T>(template?: MapLike<T>): Map<T> {
+        const map: Map<T> = createObject(null); // tslint:disable-line:no-null-keyword
+
+        // Using 'delete' on an object causes V8 to put the object in dictionary mode.
+        // This disables creation of hidden classes, which are expensive when an object is
+        // constantly changing shape.
+        map["__"] = undefined;
+        delete map["__"];
+
+        // Copies keys/values from template. Note that for..in will not throw if
+        // template is undefined, and instead will just exit the loop.
+        for (const key in template) if (hasOwnProperty.call(template, key)) {
+            map[key] = template[key];
+        }
+
+        return map;
+    }
+
+    export function createFileMap<T>(keyMapper?: (key: string) => string): FileMap<T> {
+        let files = createMap<T>();
+        return {
+            get,
+            set,
+            contains,
+            remove,
+            forEachValue: forEachValueInMap,
+            getKeys,
+            clear,
+        };
+
+        function forEachValueInMap(f: (key: Path, value: T) => void) {
+            for (const key in files) {
+                f(<Path>key, files[key]);
+            }
+        }
+
+        function getKeys() {
+            const keys: Path[] = [];
+            for (const key in files) {
+                keys.push(<Path>key);
+            }
+            return keys;
+        }
+
+        // path should already be well-formed so it does not need to be normalized
+        function get(path: Path): T {
+            return files[toKey(path)];
+        }
+
+        function set(path: Path, value: T) {
+            files[toKey(path)] = value;
+        }
+
+        function contains(path: Path) {
+            return toKey(path) in files;
+        }
+
+        function remove(path: Path) {
+            const key = toKey(path);
+            delete files[key];
+        }
+
+        function clear() {
+            files = createMap<T>();
+        }
+
+        function toKey(path: Path): string {
+            return keyMapper ? keyMapper(path) : path;
+        }
+    }
+
+    export function toPath(fileName: string, basePath: string, getCanonicalFileName: (path: string) => string): Path {
+        const nonCanonicalizedPath = isRootedDiskPath(fileName)
+            ? normalizePath(fileName)
+            : getNormalizedAbsolutePath(fileName, basePath);
+        return <Path>getCanonicalFileName(nonCanonicalizedPath);
+    }
+
+    export const enum Comparison {
+        LessThan    = -1,
+        EqualTo     = 0,
+        GreaterThan = 1
+    }
+
+    /**
+     * Iterates through 'array' by index and performs the callback on each element of array until the callback
+     * returns a truthy value, then returns that value.
+     * If no such value is found, the callback is applied to each element of array and undefined is returned.
+     */
+    export function forEach<T, U>(array: T[] | undefined, callback: (element: T, index: number) => U | undefined): U | undefined {
+        if (array) {
+            for (let i = 0, len = array.length; i < len; i++) {
+                const result = callback(array[i], i);
+                if (result) {
+                    return result;
+                }
+            }
+        }
+        return undefined;
+    }
+
+    /**
+     * Iterates through `array` by index and performs the callback on each element of array until the callback
+     * returns a falsey value, then returns false.
+     * If no such value is found, the callback is applied to each element of array and `true` is returned.
+     */
+    export function every<T>(array: T[], callback: (element: T, index: number) => boolean): boolean {
+        if (array) {
+            for (let i = 0, len = array.length; i < len; i++) {
+                if (!callback(array[i], i)) {
+                    return false;
+                }
+            }
+        }
+
+        return true;
+    }
+
+    /** Works like Array.prototype.find, returning `undefined` if no element satisfying the predicate is found. */
+    export function find<T>(array: T[], predicate: (element: T, index: number) => boolean): T | undefined {
+        for (let i = 0, len = array.length; i < len; i++) {
+            const value = array[i];
+            if (predicate(value, i)) {
+                return value;
+            }
+        }
+        return undefined;
+    }
+
+    /**
+     * Returns the first truthy result of `callback`, or else fails.
+     * This is like `forEach`, but never returns undefined.
+     */
+    export function findMap<T, U>(array: T[], callback: (element: T, index: number) => U | undefined): U {
+        for (let i = 0, len = array.length; i < len; i++) {
+            const result = callback(array[i], i);
+            if (result) {
+                return result;
+            }
+        }
+        Debug.fail();
+    }
+
+    export function contains<T>(array: T[], value: T): boolean {
+        if (array) {
+            for (const v of array) {
+                if (v === value) {
+                    return true;
+                }
+            }
+        }
+        return false;
+    }
+
+    export function indexOf<T>(array: T[], value: T): number {
+        if (array) {
+            for (let i = 0, len = array.length; i < len; i++) {
+                if (array[i] === value) {
+                    return i;
+                }
+            }
+        }
+        return -1;
+    }
+
+    export function indexOfAnyCharCode(text: string, charCodes: number[], start?: number): number {
+        for (let i = start || 0, len = text.length; i < len; i++) {
+            if (contains(charCodes, text.charCodeAt(i))) {
+                return i;
+            }
+        }
+        return -1;
+    }
+
+    export function countWhere<T>(array: T[], predicate: (x: T, i: number) => boolean): number {
+        let count = 0;
+        if (array) {
+            for (let i = 0; i < array.length; i++) {
+                const v = array[i];
+                if (predicate(v, i)) {
+                    count++;
+                }
+            }
+        }
+        return count;
+    }
+
+    /**
+     * Filters an array by a predicate function. Returns the same array instance if the predicate is
+     * true for all elements, otherwise returns a new array instance containing the filtered subset.
+     */
+    export function filter<T, U extends T>(array: T[], f: (x: T) => x is U): U[];
+    export function filter<T>(array: T[], f: (x: T) => boolean): T[];
+    export function filter<T>(array: T[], f: (x: T) => boolean): T[] {
+        if (array) {
+            const len = array.length;
+            let i = 0;
+            while (i < len && f(array[i])) i++;
+            if (i < len) {
+                const result = array.slice(0, i);
+                i++;
+                while (i < len) {
+                    const item = array[i];
+                    if (f(item)) {
+                        result.push(item);
+                    }
+                    i++;
+                }
+                return result;
+            }
+        }
+        return array;
+    }
+
+    export function removeWhere<T>(array: T[], f: (x: T) => boolean): boolean {
+        let outIndex = 0;
+        for (const item of array) {
+            if (!f(item)) {
+                array[outIndex] = item;
+                outIndex++;
+            }
+        }
+        if (outIndex !== array.length) {
+            array.length = outIndex;
+            return true;
+        }
+        return false;
+    }
+
+    export function filterMutate<T>(array: T[], f: (x: T) => boolean): void {
+        let outIndex = 0;
+        for (const item of array) {
+            if (f(item)) {
+                array[outIndex] = item;
+                outIndex++;
+            }
+        }
+        array.length = outIndex;
+    }
+
+    export function map<T, U>(array: T[], f: (x: T, i: number) => U): U[] {
+        let result: U[];
+        if (array) {
+            result = [];
+            for (let i = 0; i < array.length; i++) {
+                result.push(f(array[i], i));
+            }
+        }
+        return result;
+    }
+
+    // Maps from T to T and avoids allocation if all elements map to themselves
+    export function sameMap<T>(array: T[], f: (x: T, i: number) => T): T[] {
+        let result: T[];
+        if (array) {
+            for (let i = 0; i < array.length; i++) {
+                if (result) {
+                    result.push(f(array[i], i));
+                }
+                else {
+                    const item = array[i];
+                    const mapped = f(item, i);
+                    if (item !== mapped) {
+                        result = array.slice(0, i);
+                        result.push(mapped);
+                    }
+                }
+            }
+        }
+        return result || array;
+    }
+
+    /**
+     * Flattens an array containing a mix of array or non-array elements.
+     *
+     * @param array The array to flatten.
+     */
+    export function flatten<T>(array: (T | T[])[]): T[] {
+        let result: T[];
+        if (array) {
+            result = [];
+            for (const v of array) {
+                if (v) {
+                    if (isArray(v)) {
+                        addRange(result, v);
+                    }
+                    else {
+                        result.push(v);
+                    }
+                }
+            }
+        }
+
+        return result;
+    }
+
+    /**
+     * Maps an array. If the mapped value is an array, it is spread into the result.
+     *
+     * @param array The array to map.
+     * @param mapfn The callback used to map the result into one or more values.
+     */
+    export function flatMap<T, U>(array: T[], mapfn: (x: T, i: number) => U | U[]): U[] {
+        let result: U[];
+        if (array) {
+            result = [];
+            for (let i = 0; i < array.length; i++) {
+                const v = mapfn(array[i], i);
+                if (v) {
+                    if (isArray(v)) {
+                        addRange(result, v);
+                    }
+                    else {
+                        result.push(v);
+                    }
+                }
+            }
+        }
+        return result;
+    }
+
+    /**
+     * Computes the first matching span of elements and returns a tuple of the first span
+     * and the remaining elements.
+     */
+    export function span<T>(array: T[], f: (x: T, i: number) => boolean): [T[], T[]] {
+        if (array) {
+            for (let i = 0; i < array.length; i++) {
+                if (!f(array[i], i)) {
+                    return [array.slice(0, i), array.slice(i)];
+                }
+            }
+            return [array.slice(0), []];
+        }
+
+        return undefined;
+    }
+
+    /**
+     * Maps contiguous spans of values with the same key.
+     *
+     * @param array The array to map.
+     * @param keyfn A callback used to select the key for an element.
+     * @param mapfn A callback used to map a contiguous chunk of values to a single value.
+     */
+    export function spanMap<T, K, U>(array: T[], keyfn: (x: T, i: number) => K, mapfn: (chunk: T[], key: K, start: number, end: number) => U): U[] {
+        let result: U[];
+        if (array) {
+            result = [];
+            const len = array.length;
+            let previousKey: K;
+            let key: K;
+            let start = 0;
+            let pos = 0;
+            while (start < len) {
+                while (pos < len) {
+                    const value = array[pos];
+                    key = keyfn(value, pos);
+                    if (pos === 0) {
+                        previousKey = key;
+                    }
+                    else if (key !== previousKey) {
+                        break;
+                    }
+
+                    pos++;
+                }
+
+                if (start < pos) {
+                    const v = mapfn(array.slice(start, pos), previousKey, start, pos);
+                    if (v) {
+                        result.push(v);
+                    }
+
+                    start = pos;
+                }
+
+                previousKey = key;
+                pos++;
+            }
+        }
+
+        return result;
+    }
+
+    export function mapObject<T, U>(object: MapLike<T>, f: (key: string, x: T) => [string, U]): MapLike<U> {
+        let result: MapLike<U>;
+        if (object) {
+            result = {};
+            for (const v of getOwnKeys(object)) {
+                const [key, value]: [string, U] = f(v, object[v]) || [undefined, undefined];
+                if (key !== undefined) {
+                    result[key] = value;
+                }
+            }
+        }
+        return result;
+    }
+
+    export function some<T>(array: T[], predicate?: (value: T) => boolean): boolean {
+        if (array) {
+            if (predicate) {
+                for (const v of array) {
+                    if (predicate(v)) {
+                        return true;
+                    }
+                }
+            }
+            else {
+                return array.length > 0;
+            }
+        }
+        return false;
+    }
+
+    export function concatenate<T>(array1: T[], array2: T[]): T[] {
+        if (!array2 || !array2.length) return array1;
+        if (!array1 || !array1.length) return array2;
+        return [...array1, ...array2];
+    }
+
+    // TODO: fixme (N^2) - add optional comparer so collection can be sorted before deduplication.
+    export function deduplicate<T>(array: T[], areEqual?: (a: T, b: T) => boolean): T[] {
+        let result: T[];
+        if (array) {
+            result = [];
+            loop: for (const item of array) {
+                for (const res of result) {
+                    if (areEqual ? areEqual(res, item) : res === item) {
+                        continue loop;
+                    }
+                }
+                result.push(item);
+            }
+        }
+        return result;
+    }
+
+    /**
+     * Compacts an array, removing any falsey elements.
+     */
+    export function compact<T>(array: T[]): T[] {
+        let result: T[];
+        if (array) {
+            for (let i = 0; i < array.length; i++) {
+                const v = array[i];
+                if (result || !v) {
+                    if (!result) {
+                        result = array.slice(0, i);
+                    }
+                    if (v) {
+                        result.push(v);
+                    }
+                }
+            }
+        }
+        return result || array;
+    }
+
+    export function sum(array: any[], prop: string): number {
+        let result = 0;
+        for (const v of array) {
+            result += v[prop];
+        }
+        return result;
+    }
+
+    /**
+     * Appends a value to an array, returning the array.
+     *
+     * @param to The array to which `value` is to be appended. If `to` is `undefined`, a new array
+     * is created if `value` was appended.
+     * @param value The value to append to the array. If `value` is `undefined`, nothing is
+     * appended.
+     */
+    export function append<T>(to: T[] | undefined, value: T | undefined): T[] | undefined {
+        if (value === undefined) return to;
+        if (to === undefined) to = [];
+        to.push(value);
+        return to;
+    }
+
+    /**
+     * Appends a range of value to an array, returning the array.
+     *
+     * @param to The array to which `value` is to be appended. If `to` is `undefined`, a new array
+     * is created if `value` was appended.
+     * @param from The values to append to the array. If `from` is `undefined`, nothing is
+     * appended. If an element of `from` is `undefined`, that element is not appended.
+     */
+    export function addRange<T>(to: T[] | undefined, from: T[] | undefined): T[] | undefined {
+        if (from === undefined) return to;
+        for (const v of from) {
+            to = append(to, v);
+        }
+        return to;
+    }
+
+    export function rangeEquals<T>(array1: T[], array2: T[], pos: number, end: number) {
+        while (pos < end) {
+            if (array1[pos] !== array2[pos]) {
+                return false;
+            }
+            pos++;
+        }
+        return true;
+    }
+
+    /**
+     * Returns the first element of an array if non-empty, `undefined` otherwise.
+     */
+    export function firstOrUndefined<T>(array: T[]): T {
+        return array && array.length > 0
+            ? array[0]
+            : undefined;
+    }
+
+    /**
+     * Returns the last element of an array if non-empty, `undefined` otherwise.
+     */
+    export function lastOrUndefined<T>(array: T[]): T {
+        return array && array.length > 0
+            ? array[array.length - 1]
+            : undefined;
+    }
+
+    /**
+     * Returns the only element of an array if it contains only one element, `undefined` otherwise.
+     */
+    export function singleOrUndefined<T>(array: T[]): T {
+        return array && array.length === 1
+            ? array[0]
+            : undefined;
+    }
+
+    /**
+     * Returns the only element of an array if it contains only one element; otheriwse, returns the
+     * array.
+     */
+    export function singleOrMany<T>(array: T[]): T | T[] {
+        return array && array.length === 1
+            ? array[0]
+            : array;
+    }
+
+    export function replaceElement<T>(array: T[], index: number, value: T): T[] {
+        const result = array.slice(0);
+        result[index] = value;
+        return result;
+    }
+
+    /**
+     * Performs a binary search, finding the index at which 'value' occurs in 'array'.
+     * If no such index is found, returns the 2's-complement of first index at which
+     * number[index] exceeds number.
+     * @param array A sorted array whose first element must be no larger than number
+     * @param number The value to be searched for in the array.
+     */
+    export function binarySearch<T>(array: T[], value: T, comparer?: (v1: T, v2: T) => number): number {
+        if (!array || array.length === 0) {
+            return -1;
+        }
+
+        let low = 0;
+        let high = array.length - 1;
+        comparer = comparer !== undefined
+            ? comparer
+            : (v1, v2) => (v1 < v2 ? -1 : (v1 > v2 ? 1 : 0));
+
+        while (low <= high) {
+            const middle = low + ((high - low) >> 1);
+            const midValue = array[middle];
+
+            if (comparer(midValue, value) === 0) {
+                return middle;
+            }
+            else if (comparer(midValue, value) > 0) {
+                high = middle - 1;
+            }
+            else {
+                low = middle + 1;
+            }
+        }
+
+        return ~low;
+    }
+
+    export function reduceLeft<T, U>(array: T[], f: (memo: U, value: T, i: number) => U, initial: U, start?: number, count?: number): U;
+    export function reduceLeft<T>(array: T[], f: (memo: T, value: T, i: number) => T): T;
+    export function reduceLeft<T>(array: T[], f: (memo: T, value: T, i: number) => T, initial?: T, start?: number, count?: number): T {
+        if (array && array.length > 0) {
+            const size = array.length;
+            if (size > 0) {
+                let pos = start === undefined || start < 0 ? 0 : start;
+                const end = count === undefined || pos + count > size - 1 ? size - 1 : pos + count;
+                let result: T;
+                if (arguments.length <= 2) {
+                    result = array[pos];
+                    pos++;
+                }
+                else {
+                    result = initial;
+                }
+                while (pos <= end) {
+                    result = f(result, array[pos], pos);
+                    pos++;
+                }
+                return result;
+            }
+        }
+        return initial;
+    }
+
+    export function reduceRight<T, U>(array: T[], f: (memo: U, value: T, i: number) => U, initial: U, start?: number, count?: number): U;
+    export function reduceRight<T>(array: T[], f: (memo: T, value: T, i: number) => T): T;
+    export function reduceRight<T>(array: T[], f: (memo: T, value: T, i: number) => T, initial?: T, start?: number, count?: number): T {
+        if (array) {
+            const size = array.length;
+            if (size > 0) {
+                let pos = start === undefined || start > size - 1 ? size - 1 : start;
+                const end = count === undefined || pos - count < 0 ? 0 : pos - count;
+                let result: T;
+                if (arguments.length <= 2) {
+                    result = array[pos];
+                    pos--;
+                }
+                else {
+                    result = initial;
+                }
+                while (pos >= end) {
+                    result = f(result, array[pos], pos);
+                    pos--;
+                }
+                return result;
+            }
+        }
+        return initial;
+    }
+
+    const hasOwnProperty = Object.prototype.hasOwnProperty;
+
+    /**
+     * Indicates whether a map-like contains an own property with the specified key.
+     *
+     * NOTE: This is intended for use only with MapLike<T> objects. For Map<T> objects, use
+     *       the 'in' operator.
+     *
+     * @param map A map-like.
+     * @param key A property key.
+     */
+    export function hasProperty<T>(map: MapLike<T>, key: string): boolean {
+        return hasOwnProperty.call(map, key);
+    }
+
+    /**
+     * Gets the value of an owned property in a map-like.
+     *
+     * NOTE: This is intended for use only with MapLike<T> objects. For Map<T> objects, use
+     *       an indexer.
+     *
+     * @param map A map-like.
+     * @param key A property key.
+     */
+    export function getProperty<T>(map: MapLike<T>, key: string): T | undefined {
+        return hasOwnProperty.call(map, key) ? map[key] : undefined;
+    }
+
+    /**
+     * Gets the owned, enumerable property keys of a map-like.
+     *
+     * NOTE: This is intended for use with MapLike<T> objects. For Map<T> objects, use
+     *       Object.keys instead as it offers better performance.
+     *
+     * @param map A map-like.
+     */
+    export function getOwnKeys<T>(map: MapLike<T>): string[] {
+        const keys: string[] = [];
+        for (const key in map) if (hasOwnProperty.call(map, key)) {
+            keys.push(key);
+        }
+        return keys;
+    }
+
+    /**
+     * Enumerates the properties of a Map<T>, invoking a callback and returning the first truthy result.
+     *
+     * @param map A map for which properties should be enumerated.
+     * @param callback A callback to invoke for each property.
+     */
+    export function forEachProperty<T, U>(map: Map<T>, callback: (value: T, key: string) => U): U {
+        let result: U;
+        for (const key in map) {
+            if (result = callback(map[key], key)) break;
+        }
+        return result;
+    }
+
+    /**
+     * Returns true if a Map<T> has some matching property.
+     *
+     * @param map A map whose properties should be tested.
+     * @param predicate An optional callback used to test each property.
+     */
+    export function someProperties<T>(map: Map<T>, predicate?: (value: T, key: string) => boolean) {
+        for (const key in map) {
+            if (!predicate || predicate(map[key], key)) return true;
+        }
+        return false;
+    }
+
+    /**
+     * Performs a shallow copy of the properties from a source Map<T> to a target MapLike<T>
+     *
+     * @param source A map from which properties should be copied.
+     * @param target A map to which properties should be copied.
+     */
+    export function copyProperties<T>(source: Map<T>, target: MapLike<T>): void {
+        for (const key in source) {
+            target[key] = source[key];
+        }
+    }
+
+    export function assign<T1 extends MapLike<{}>, T2, T3>(t: T1, arg1: T2, arg2: T3): T1 & T2 & T3;
+    export function assign<T1 extends MapLike<{}>, T2>(t: T1, arg1: T2): T1 & T2;
+    export function assign<T1 extends MapLike<{}>>(t: T1, ...args: any[]): any;
+    export function assign<T1 extends MapLike<{}>>(t: T1, ...args: any[]) {
+        for (const arg of args) {
+            for (const p of getOwnKeys(arg)) {
+                t[p] = arg[p];
+            }
+        }
+        return t;
+    }
+
+    /**
+     * Reduce the properties of a map.
+     *
+     * NOTE: This is intended for use with Map<T> objects. For MapLike<T> objects, use
+     *       reduceOwnProperties instead as it offers better runtime safety.
+     *
+     * @param map The map to reduce
+     * @param callback An aggregation function that is called for each entry in the map
+     * @param initial The initial value for the reduction.
+     */
+    export function reduceProperties<T, U>(map: Map<T>, callback: (aggregate: U, value: T, key: string) => U, initial: U): U {
+        let result = initial;
+        for (const key in map) {
+            result = callback(result, map[key], String(key));
+        }
+        return result;
+    }
+
+    /**
+     * Reduce the properties defined on a map-like (but not from its prototype chain).
+     *
+     * NOTE: This is intended for use with MapLike<T> objects. For Map<T> objects, use
+     *       reduceProperties instead as it offers better performance.
+     *
+     * @param map The map-like to reduce
+     * @param callback An aggregation function that is called for each entry in the map
+     * @param initial The initial value for the reduction.
+     */
+    export function reduceOwnProperties<T, U>(map: MapLike<T>, callback: (aggregate: U, value: T, key: string) => U, initial: U): U {
+        let result = initial;
+        for (const key in map) if (hasOwnProperty.call(map, key)) {
+            result = callback(result, map[key], String(key));
+        }
+        return result;
+    }
+
+    /**
+     * Performs a shallow equality comparison of the contents of two map-likes.
+     *
+     * @param left A map-like whose properties should be compared.
+     * @param right A map-like whose properties should be compared.
+     */
+    export function equalOwnProperties<T>(left: MapLike<T>, right: MapLike<T>, equalityComparer?: (left: T, right: T) => boolean) {
+        if (left === right) return true;
+        if (!left || !right) return false;
+        for (const key in left) if (hasOwnProperty.call(left, key)) {
+            if (!hasOwnProperty.call(right, key) === undefined) return false;
+            if (equalityComparer ? !equalityComparer(left[key], right[key]) : left[key] !== right[key]) return false;
+        }
+        for (const key in right) if (hasOwnProperty.call(right, key)) {
+            if (!hasOwnProperty.call(left, key)) return false;
+        }
+        return true;
+    }
+
+    /**
+     * Creates a map from the elements of an array.
+     *
+     * @param array the array of input elements.
+     * @param makeKey a function that produces a key for a given element.
+     *
+     * This function makes no effort to avoid collisions; if any two elements produce
+     * the same key with the given 'makeKey' function, then the element with the higher
+     * index in the array will be the one associated with the produced key.
+     */
+    export function arrayToMap<T>(array: T[], makeKey: (value: T) => string): Map<T>;
+    export function arrayToMap<T, U>(array: T[], makeKey: (value: T) => string, makeValue: (value: T) => U): Map<U>;
+    export function arrayToMap<T, U>(array: T[], makeKey: (value: T) => string, makeValue?: (value: T) => U): Map<T | U> {
+        const result = createMap<T | U>();
+        for (const value of array) {
+            result[makeKey(value)] = makeValue ? makeValue(value) : value;
+        }
+        return result;
+    }
+
+    export function isEmpty<T>(map: Map<T>) {
+        for (const id in map) {
+            if (hasProperty(map, id)) {
+                return false;
+            }
+        }
+        return true;
+    }
+
+    export function cloneMap<T>(map: Map<T>) {
+        const clone = createMap<T>();
+        copyProperties(map, clone);
+        return clone;
+    }
+
+    export function clone<T>(object: T): T {
+        const result: any = {};
+        for (const id in object) {
+            if (hasOwnProperty.call(object, id)) {
+                result[id] = (<any>object)[id];
+            }
+        }
+        return result;
+    }
+
+    export function extend<T1, T2>(first: T1 , second: T2): T1 & T2 {
+        const result: T1 & T2 = <any>{};
+        for (const id in second) if (hasOwnProperty.call(second, id)) {
+            (result as any)[id] = (second as any)[id];
+        }
+        for (const id in first) if (hasOwnProperty.call(first, id)) {
+            (result as any)[id] = (first as any)[id];
+        }
+        return result;
+    }
+
+    /**
+     * Adds the value to an array of values associated with the key, and returns the array.
+     * Creates the array if it does not already exist.
+     */
+    export function multiMapAdd<V>(map: Map<V[]>, key: string | number, value: V): V[] {
+        const values = map[key];
+        if (values) {
+            values.push(value);
+            return values;
+        }
+        else {
+            return map[key] = [value];
+        }
+    }
+
+    /**
+     * Removes a value from an array of values associated with the key.
+     * Does not preserve the order of those values.
+     * Does nothing if `key` is not in `map`, or `value` is not in `map[key]`.
+     */
+    export function multiMapRemove<V>(map: Map<V[]>, key: string, value: V): void {
+        const values = map[key];
+        if (values) {
+            unorderedRemoveItem(values, value);
+            if (!values.length) {
+                delete map[key];
+            }
+        }
+    }
+
+    /**
+     * Tests whether a value is an array.
+     */
+    export function isArray(value: any): value is any[] {
+        return Array.isArray ? Array.isArray(value) : value instanceof Array;
+    }
+
+    /** Does nothing. */
+    export function noop(): void {}
+
+    /** Throws an error because a function is not implemented. */
+    export function notImplemented(): never {
+        throw new Error("Not implemented");
+    }
+
+    export function memoize<T>(callback: () => T): () => T {
+        let value: T;
+        return () => {
+            if (callback) {
+                value = callback();
+                callback = undefined;
+            }
+            return value;
+        };
+    }
+
+    /**
+     * High-order function, creates a function that executes a function composition.
+     * For example, `chain(a, b)` is the equivalent of `x => ((a', b') => y => b'(a'(y)))(a(x), b(x))`
+     *
+     * @param args The functions to chain.
+     */
+    export function chain<T, U>(...args: ((t: T) => (u: U) => U)[]): (t: T) => (u: U) => U;
+    export function chain<T, U>(a: (t: T) => (u: U) => U, b: (t: T) => (u: U) => U, c: (t: T) => (u: U) => U, d: (t: T) => (u: U) => U, e: (t: T) => (u: U) => U): (t: T) => (u: U) => U {
+        if (e) {
+            const args: ((t: T) => (u: U) => U)[] = [];
+            for (let i = 0; i < arguments.length; i++) {
+                args[i] = arguments[i];
+            }
+
+            return t => compose(...map(args, f => f(t)));
+        }
+        else if (d) {
+            return t => compose(a(t), b(t), c(t), d(t));
+        }
+        else if (c) {
+            return t => compose(a(t), b(t), c(t));
+        }
+        else if (b) {
+            return t => compose(a(t), b(t));
+        }
+        else if (a) {
+            return t => compose(a(t));
+        }
+        else {
+            return _ => u => u;
+        }
+    }
+
+    /**
+     * High-order function, composes functions. Note that functions are composed inside-out;
+     * for example, `compose(a, b)` is the equivalent of `x => b(a(x))`.
+     *
+     * @param args The functions to compose.
+     */
+    export function compose<T>(...args: ((t: T) => T)[]): (t: T) => T;
+    export function compose<T>(a: (t: T) => T, b: (t: T) => T, c: (t: T) => T, d: (t: T) => T, e: (t: T) => T): (t: T) => T {
+        if (e) {
+            const args: ((t: T) => T)[] = [];
+            for (let i = 0; i < arguments.length; i++) {
+                args[i] = arguments[i];
+            }
+
+            return t => reduceLeft<(t: T) => T, T>(args, (u, f) => f(u), t);
+        }
+        else if (d) {
+            return t => d(c(b(a(t))));
+        }
+        else if (c) {
+            return t => c(b(a(t)));
+        }
+        else if (b) {
+            return t => b(a(t));
+        }
+        else if (a) {
+            return t => a(t);
+        }
+        else {
+            return t => t;
+        }
+    }
+
+    function formatStringFromArgs(text: string, args: { [index: number]: string; }, baseIndex?: number): string {
+        baseIndex = baseIndex || 0;
+
+        return text.replace(/{(\d+)}/g, (_match, index?) => args[+index + baseIndex]);
+    }
+
+    export let localizedDiagnosticMessages: Map<string> = undefined;
+
+    export function getLocaleSpecificMessage(message: DiagnosticMessage) {
+        return localizedDiagnosticMessages && localizedDiagnosticMessages[message.key] || message.message;
+    }
+
+    export function createFileDiagnostic(file: SourceFile, start: number, length: number, message: DiagnosticMessage, ...args: (string | number)[]): Diagnostic;
+    export function createFileDiagnostic(file: SourceFile, start: number, length: number, message: DiagnosticMessage): Diagnostic {
+        const end = start + length;
+
+        Debug.assert(start >= 0, "start must be non-negative, is " + start);
+        Debug.assert(length >= 0, "length must be non-negative, is " + length);
+
+        if (file) {
+            Debug.assert(start <= file.text.length, `start must be within the bounds of the file. ${ start } > ${ file.text.length }`);
+            Debug.assert(end <= file.text.length, `end must be the bounds of the file. ${ end } > ${ file.text.length }`);
+        }
+
+        let text = getLocaleSpecificMessage(message);
+
+        if (arguments.length > 4) {
+            text = formatStringFromArgs(text, arguments, 4);
+        }
+
+        return {
+            file,
+            start,
+            length,
+
+            messageText: text,
+            category: message.category,
+            code: message.code,
+        };
+    }
+
+    /* internal */
+    export function formatMessage(_dummy: any, message: DiagnosticMessage): string {
+        let text = getLocaleSpecificMessage(message);
+
+        if (arguments.length > 2) {
+            text = formatStringFromArgs(text, arguments, 2);
+        }
+
+        return text;
+    }
+
+    export function createCompilerDiagnostic(message: DiagnosticMessage, ...args: (string | number)[]): Diagnostic;
+    export function createCompilerDiagnostic(message: DiagnosticMessage): Diagnostic {
+        let text = getLocaleSpecificMessage(message);
+
+        if (arguments.length > 1) {
+            text = formatStringFromArgs(text, arguments, 1);
+        }
+
+        return {
+            file: undefined,
+            start: undefined,
+            length: undefined,
+
+            messageText: text,
+            category: message.category,
+            code: message.code
+        };
+    }
+
+    export function chainDiagnosticMessages(details: DiagnosticMessageChain, message: DiagnosticMessage, ...args: any[]): DiagnosticMessageChain;
+    export function chainDiagnosticMessages(details: DiagnosticMessageChain, message: DiagnosticMessage): DiagnosticMessageChain {
+        let text = getLocaleSpecificMessage(message);
+
+        if (arguments.length > 2) {
+            text = formatStringFromArgs(text, arguments, 2);
+        }
+
+        return {
+            messageText: text,
+            category: message.category,
+            code: message.code,
+
+            next: details
+        };
+    }
+
+    export function concatenateDiagnosticMessageChains(headChain: DiagnosticMessageChain, tailChain: DiagnosticMessageChain): DiagnosticMessageChain {
+        let lastChain = headChain;
+        while (lastChain.next) {
+            lastChain = lastChain.next;
+        }
+
+        lastChain.next = tailChain;
+        return headChain;
+    }
+
+    export function compareValues<T>(a: T, b: T): Comparison {
+        if (a === b) return Comparison.EqualTo;
+        if (a === undefined) return Comparison.LessThan;
+        if (b === undefined) return Comparison.GreaterThan;
+        return a < b ? Comparison.LessThan : Comparison.GreaterThan;
+    }
+
+    export function compareStrings(a: string, b: string, ignoreCase?: boolean): Comparison {
+        if (a === b) return Comparison.EqualTo;
+        if (a === undefined) return Comparison.LessThan;
+        if (b === undefined) return Comparison.GreaterThan;
+        if (ignoreCase) {
+            if (collator && String.prototype.localeCompare) {
+                // accent means a ≠ b, a ≠ á, a = A
+                const result = a.localeCompare(b, /*locales*/ undefined, { usage: "sort", sensitivity: "accent" });
+                return result < 0 ? Comparison.LessThan : result > 0 ? Comparison.GreaterThan : Comparison.EqualTo;
+            }
+
+            a = a.toUpperCase();
+            b = b.toUpperCase();
+            if (a === b) return Comparison.EqualTo;
+        }
+
+        return a < b ? Comparison.LessThan : Comparison.GreaterThan;
+    }
+
+    export function compareStringsCaseInsensitive(a: string, b: string) {
+        return compareStrings(a, b, /*ignoreCase*/ true);
+    }
+
+    function getDiagnosticFileName(diagnostic: Diagnostic): string {
+        return diagnostic.file ? diagnostic.file.fileName : undefined;
+    }
+
+    export function compareDiagnostics(d1: Diagnostic, d2: Diagnostic): Comparison {
+        return compareValues(getDiagnosticFileName(d1), getDiagnosticFileName(d2)) ||
+            compareValues(d1.start, d2.start) ||
+            compareValues(d1.length, d2.length) ||
+            compareValues(d1.code, d2.code) ||
+            compareMessageText(d1.messageText, d2.messageText) ||
+            Comparison.EqualTo;
+    }
+
+    function compareMessageText(text1: string | DiagnosticMessageChain, text2: string | DiagnosticMessageChain): Comparison {
+        while (text1 && text2) {
+            // We still have both chains.
+            const string1 = typeof text1 === "string" ? text1 : text1.messageText;
+            const string2 = typeof text2 === "string" ? text2 : text2.messageText;
+
+            const res = compareValues(string1, string2);
+            if (res) {
+                return res;
+            }
+
+            text1 = typeof text1 === "string" ? undefined : text1.next;
+            text2 = typeof text2 === "string" ? undefined : text2.next;
+        }
+
+        if (!text1 && !text2) {
+            // if the chains are done, then these messages are the same.
+            return Comparison.EqualTo;
+        }
+
+        // We still have one chain remaining.  The shorter chain should come first.
+        return text1 ? Comparison.GreaterThan : Comparison.LessThan;
+    }
+
+    export function sortAndDeduplicateDiagnostics(diagnostics: Diagnostic[]): Diagnostic[] {
+        return deduplicateSortedDiagnostics(diagnostics.sort(compareDiagnostics));
+    }
+
+    export function deduplicateSortedDiagnostics(diagnostics: Diagnostic[]): Diagnostic[] {
+        if (diagnostics.length < 2) {
+            return diagnostics;
+        }
+
+        const newDiagnostics = [diagnostics[0]];
+        let previousDiagnostic = diagnostics[0];
+        for (let i = 1; i < diagnostics.length; i++) {
+            const currentDiagnostic = diagnostics[i];
+            const isDupe = compareDiagnostics(currentDiagnostic, previousDiagnostic) === Comparison.EqualTo;
+            if (!isDupe) {
+                newDiagnostics.push(currentDiagnostic);
+                previousDiagnostic = currentDiagnostic;
+            }
+        }
+
+        return newDiagnostics;
+    }
+
+    export function normalizeSlashes(path: string): string {
+        return path.replace(/\\/g, "/");
+    }
+
+    /**
+     * Returns length of path root (i.e. length of "/", "x:/", "//server/share/, file:///user/files")
+    */
+    export function getRootLength(path: string): number {
+        if (path.charCodeAt(0) === CharacterCodes.slash) {
+            if (path.charCodeAt(1) !== CharacterCodes.slash) return 1;
+            const p1 = path.indexOf("/", 2);
+            if (p1 < 0) return 2;
+            const p2 = path.indexOf("/", p1 + 1);
+            if (p2 < 0) return p1 + 1;
+            return p2 + 1;
+        }
+        if (path.charCodeAt(1) === CharacterCodes.colon) {
+            if (path.charCodeAt(2) === CharacterCodes.slash) return 3;
+            return 2;
+        }
+        // Per RFC 1738 'file' URI schema has the shape file://<host>/<path>
+        // if <host> is omitted then it is assumed that host value is 'localhost',
+        // however slash after the omitted <host> is not removed.
+        // file:///folder1/file1 - this is a correct URI
+        // file://folder2/file2 - this is an incorrect URI
+        if (path.lastIndexOf("file:///", 0) === 0) {
+            return "file:///".length;
+        }
+        const idx = path.indexOf("://");
+        if (idx !== -1) {
+            return idx + "://".length;
+        }
+        return 0;
+    }
+
+    /**
+     * Internally, we represent paths as strings with '/' as the directory separator.
+     * When we make system calls (eg: LanguageServiceHost.getDirectory()),
+     * we expect the host to correctly handle paths in our specified format.
+     */
+    export const directorySeparator = "/";
+    const directorySeparatorCharCode = CharacterCodes.slash;
+    function getNormalizedParts(normalizedSlashedPath: string, rootLength: number): string[] {
+        const parts = normalizedSlashedPath.substr(rootLength).split(directorySeparator);
+        const normalized: string[] = [];
+        for (const part of parts) {
+            if (part !== ".") {
+                if (part === ".." && normalized.length > 0 && lastOrUndefined(normalized) !== "..") {
+                    normalized.pop();
+                }
+                else {
+                    // A part may be an empty string (which is 'falsy') if the path had consecutive slashes,
+                    // e.g. "path//file.ts".  Drop these before re-joining the parts.
+                    if (part) {
+                        normalized.push(part);
+                    }
+                }
+            }
+        }
+
+        return normalized;
+    }
+
+    export function normalizePath(path: string): string {
+        path = normalizeSlashes(path);
+        const rootLength = getRootLength(path);
+        const root = path.substr(0, rootLength);
+        const normalized = getNormalizedParts(path, rootLength);
+        if (normalized.length) {
+            const joinedParts = root + normalized.join(directorySeparator);
+            return pathEndsWithDirectorySeparator(path) ? joinedParts + directorySeparator : joinedParts;
+        }
+        else {
+            return root;
+        }
+    }
+
+    /** A path ending with '/' refers to a directory only, never a file. */
+    export function pathEndsWithDirectorySeparator(path: string): boolean {
+        return path.charCodeAt(path.length - 1) === directorySeparatorCharCode;
+    }
+
+    /**
+     * Returns the path except for its basename. Eg:
+     *
+     * /path/to/file.ext -> /path/to
+     */
+    export function getDirectoryPath(path: Path): Path;
+    export function getDirectoryPath(path: string): string;
+    export function getDirectoryPath(path: string): any {
+        return path.substr(0, Math.max(getRootLength(path), path.lastIndexOf(directorySeparator)));
+    }
+
+    export function isUrl(path: string) {
+        return path && !isRootedDiskPath(path) && path.indexOf("://") !== -1;
+    }
+
+    export function isExternalModuleNameRelative(moduleName: string): boolean {
+        // TypeScript 1.0 spec (April 2014): 11.2.1
+        // An external module name is "relative" if the first term is "." or "..".
+        return /^\.\.?($|[\\/])/.test(moduleName);
+    }
+
+    export function getEmitScriptTarget(compilerOptions: CompilerOptions) {
+        return compilerOptions.target || ScriptTarget.ES3;
+    }
+
+    export function getEmitModuleKind(compilerOptions: CompilerOptions) {
+        return typeof compilerOptions.module === "number" ?
+            compilerOptions.module :
+            getEmitScriptTarget(compilerOptions) >= ScriptTarget.ES2015 ? ModuleKind.ES2015 : ModuleKind.CommonJS;
+    }
+
+    /* @internal */
+    export function hasZeroOrOneAsteriskCharacter(str: string): boolean {
+        let seenAsterisk = false;
+        for (let i = 0; i < str.length; i++) {
+            if (str.charCodeAt(i) === CharacterCodes.asterisk) {
+                if (!seenAsterisk) {
+                    seenAsterisk = true;
+                }
+                else {
+                    // have already seen asterisk
+                    return false;
+                }
+            }
+        }
+        return true;
+    }
+
+    export function isRootedDiskPath(path: string) {
+        return getRootLength(path) !== 0;
+    }
+
+    export function convertToRelativePath(absoluteOrRelativePath: string, basePath: string, getCanonicalFileName: (path: string) => string): string {
+        return !isRootedDiskPath(absoluteOrRelativePath)
+            ? absoluteOrRelativePath
+            : getRelativePathToDirectoryOrUrl(basePath, absoluteOrRelativePath, basePath, getCanonicalFileName, /*isAbsolutePathAnUrl*/ false);
+    }
+
+    function normalizedPathComponents(path: string, rootLength: number) {
+        const normalizedParts = getNormalizedParts(path, rootLength);
+        return [path.substr(0, rootLength)].concat(normalizedParts);
+    }
+
+    export function getNormalizedPathComponents(path: string, currentDirectory: string) {
+        path = normalizeSlashes(path);
+        let rootLength = getRootLength(path);
+        if (rootLength === 0) {
+            // If the path is not rooted it is relative to current directory
+            path = combinePaths(normalizeSlashes(currentDirectory), path);
+            rootLength = getRootLength(path);
+        }
+
+        return normalizedPathComponents(path, rootLength);
+    }
+
+    export function getNormalizedAbsolutePath(fileName: string, currentDirectory: string) {
+        return getNormalizedPathFromPathComponents(getNormalizedPathComponents(fileName, currentDirectory));
+    }
+
+    export function getNormalizedPathFromPathComponents(pathComponents: string[]) {
+        if (pathComponents && pathComponents.length) {
+            return pathComponents[0] + pathComponents.slice(1).join(directorySeparator);
+        }
+    }
+
+    function getNormalizedPathComponentsOfUrl(url: string) {
+        // Get root length of http://www.website.com/folder1/folder2/
+        // In this example the root is:  http://www.website.com/
+        // normalized path components should be ["http://www.website.com/", "folder1", "folder2"]
+
+        const urlLength = url.length;
+        // Initial root length is http:// part
+        let rootLength = url.indexOf("://") + "://".length;
+        while (rootLength < urlLength) {
+            // Consume all immediate slashes in the protocol
+            // eg.initial rootlength is just file:// but it needs to consume another "/" in file:///
+            if (url.charCodeAt(rootLength) === CharacterCodes.slash) {
+                rootLength++;
+            }
+            else {
+                // non slash character means we continue proceeding to next component of root search
+                break;
+            }
+        }
+
+        // there are no parts after http:// just return current string as the pathComponent
+        if (rootLength === urlLength) {
+            return [url];
+        }
+
+        // Find the index of "/" after website.com so the root can be http://www.website.com/ (from existing http://)
+        const indexOfNextSlash = url.indexOf(directorySeparator, rootLength);
+        if (indexOfNextSlash !== -1) {
+            // Found the "/" after the website.com so the root is length of http://www.website.com/
+            // and get components after the root normally like any other folder components
+            rootLength = indexOfNextSlash + 1;
+            return normalizedPathComponents(url, rootLength);
+        }
+        else {
+            // Can't find the host assume the rest of the string as component
+            // but make sure we append "/"  to it as root is not joined using "/"
+            // eg. if url passed in was http://website.com we want to use root as [http://website.com/]
+            // so that other path manipulations will be correct and it can be merged with relative paths correctly
+            return [url + directorySeparator];
+        }
+    }
+
+    function getNormalizedPathOrUrlComponents(pathOrUrl: string, currentDirectory: string) {
+        if (isUrl(pathOrUrl)) {
+            return getNormalizedPathComponentsOfUrl(pathOrUrl);
+        }
+        else {
+            return getNormalizedPathComponents(pathOrUrl, currentDirectory);
+        }
+    }
+
+    export function getRelativePathToDirectoryOrUrl(directoryPathOrUrl: string, relativeOrAbsolutePath: string, currentDirectory: string, getCanonicalFileName: (fileName: string) => string, isAbsolutePathAnUrl: boolean) {
+        const pathComponents = getNormalizedPathOrUrlComponents(relativeOrAbsolutePath, currentDirectory);
+        const directoryComponents = getNormalizedPathOrUrlComponents(directoryPathOrUrl, currentDirectory);
+        if (directoryComponents.length > 1 && lastOrUndefined(directoryComponents) === "") {
+            // If the directory path given was of type test/cases/ then we really need components of directory to be only till its name
+            // that is  ["test", "cases", ""] needs to be actually ["test", "cases"]
+            directoryComponents.length--;
+        }
+
+        // Find the component that differs
+        let joinStartIndex: number;
+        for (joinStartIndex = 0; joinStartIndex < pathComponents.length && joinStartIndex < directoryComponents.length; joinStartIndex++) {
+            if (getCanonicalFileName(directoryComponents[joinStartIndex]) !== getCanonicalFileName(pathComponents[joinStartIndex])) {
+                break;
+            }
+        }
+
+        // Get the relative path
+        if (joinStartIndex) {
+            let relativePath = "";
+            const relativePathComponents = pathComponents.slice(joinStartIndex, pathComponents.length);
+            for (; joinStartIndex < directoryComponents.length; joinStartIndex++) {
+                if (directoryComponents[joinStartIndex] !== "") {
+                    relativePath = relativePath + ".." + directorySeparator;
+                }
+            }
+
+            return relativePath + relativePathComponents.join(directorySeparator);
+        }
+
+        // Cant find the relative path, get the absolute path
+        let absolutePath = getNormalizedPathFromPathComponents(pathComponents);
+        if (isAbsolutePathAnUrl && isRootedDiskPath(absolutePath)) {
+            absolutePath = "file:///" + absolutePath;
+        }
+
+        return absolutePath;
+    }
+
+    export function getBaseFileName(path: string) {
+        if (path === undefined) {
+            return undefined;
+        }
+        const i = path.lastIndexOf(directorySeparator);
+        return i < 0 ? path : path.substring(i + 1);
+    }
+
+    export function combinePaths(path1: string, path2: string) {
+        if (!(path1 && path1.length)) return path2;
+        if (!(path2 && path2.length)) return path1;
+        if (getRootLength(path2) !== 0) return path2;
+        if (path1.charAt(path1.length - 1) === directorySeparator) return path1 + path2;
+        return path1 + directorySeparator + path2;
+    }
+
+    /**
+     * Removes a trailing directory separator from a path.
+     * @param path The path.
+     */
+    export function removeTrailingDirectorySeparator(path: string) {
+        if (path.charAt(path.length - 1) === directorySeparator) {
+            return path.substr(0, path.length - 1);
+        }
+
+        return path;
+    }
+
+    /**
+     * Adds a trailing directory separator to a path, if it does not already have one.
+     * @param path The path.
+     */
+    export function ensureTrailingDirectorySeparator(path: string) {
+        if (path.charAt(path.length - 1) !== directorySeparator) {
+            return path + directorySeparator;
+        }
+
+        return path;
+    }
+
+    export function comparePaths(a: string, b: string, currentDirectory: string, ignoreCase?: boolean) {
+        if (a === b) return Comparison.EqualTo;
+        if (a === undefined) return Comparison.LessThan;
+        if (b === undefined) return Comparison.GreaterThan;
+        a = removeTrailingDirectorySeparator(a);
+        b = removeTrailingDirectorySeparator(b);
+        const aComponents = getNormalizedPathComponents(a, currentDirectory);
+        const bComponents = getNormalizedPathComponents(b, currentDirectory);
+        const sharedLength = Math.min(aComponents.length, bComponents.length);
+        for (let i = 0; i < sharedLength; i++) {
+            const result = compareStrings(aComponents[i], bComponents[i], ignoreCase);
+            if (result !== Comparison.EqualTo) {
+                return result;
+            }
+        }
+
+        return compareValues(aComponents.length, bComponents.length);
+    }
+
+    export function containsPath(parent: string, child: string, currentDirectory: string, ignoreCase?: boolean) {
+        if (parent === undefined || child === undefined) return false;
+        if (parent === child) return true;
+        parent = removeTrailingDirectorySeparator(parent);
+        child = removeTrailingDirectorySeparator(child);
+        if (parent === child) return true;
+        const parentComponents = getNormalizedPathComponents(parent, currentDirectory);
+        const childComponents = getNormalizedPathComponents(child, currentDirectory);
+        if (childComponents.length < parentComponents.length) {
+            return false;
+        }
+
+        for (let i = 0; i < parentComponents.length; i++) {
+            const result = compareStrings(parentComponents[i], childComponents[i], ignoreCase);
+            if (result !== Comparison.EqualTo) {
+                return false;
+            }
+        }
+
+        return true;
+    }
+
+    /* @internal */
+    export function startsWith(str: string, prefix: string): boolean {
+        return str.lastIndexOf(prefix, 0) === 0;
+    }
+
+    /* @internal */
+    export function endsWith(str: string, suffix: string): boolean {
+        const expectedPos = str.length - suffix.length;
+        return expectedPos >= 0 && str.indexOf(suffix, expectedPos) === expectedPos;
+    }
+
+    export function fileExtensionIs(path: string, extension: string): boolean {
+        return path.length > extension.length && endsWith(path, extension);
+    }
+
+    export function fileExtensionIsAny(path: string, extensions: string[]): boolean {
+        for (const extension of extensions) {
+            if (fileExtensionIs(path, extension)) {
+                return true;
+            }
+        }
+
+        return false;
+    }
+
+    // Reserved characters, forces escaping of any non-word (or digit), non-whitespace character.
+    // It may be inefficient (we could just match (/[-[\]{}()*+?.,\\^$|#\s]/g), but this is future
+    // proof.
+    const reservedCharacterPattern = /[^\w\s\/]/g;
+    const wildcardCharCodes = [CharacterCodes.asterisk, CharacterCodes.question];
+
+    /**
+     * Matches any single directory segment unless it is the last segment and a .min.js file
+     * Breakdown:
+     *  [^./]                   # matches everything up to the first . character (excluding directory seperators)
+     *  (\\.(?!min\\.js$))?     # matches . characters but not if they are part of the .min.js file extension
+     */
+    const singleAsteriskRegexFragmentFiles = "([^./]|(\\.(?!min\\.js$))?)*";
+    const singleAsteriskRegexFragmentOther = "[^/]*";
+
+    export function getRegularExpressionForWildcard(specs: string[], basePath: string, usage: "files" | "directories" | "exclude") {
+        if (specs === undefined || specs.length === 0) {
+            return undefined;
+        }
+
+        const replaceWildcardCharacter =  usage === "files" ? replaceWildCardCharacterFiles : replaceWildCardCharacterOther;
+        const singleAsteriskRegexFragment = usage === "files" ? singleAsteriskRegexFragmentFiles : singleAsteriskRegexFragmentOther;
+
+        /**
+         * Regex for the ** wildcard. Matches any number of subdirectories. When used for including
+         * files or directories, does not match subdirectories that start with a . character
+         */
+        const doubleAsteriskRegexFragment = usage === "exclude" ? "(/.+?)?" : "(/[^/.][^/]*)*?";
+
+        let pattern = "";
+        let hasWrittenSubpattern = false;
+        spec: for (const spec of specs) {
+            if (!spec) {
+                continue;
+            }
+
+            let subpattern = "";
+            let hasRecursiveDirectoryWildcard = false;
+            let hasWrittenComponent = false;
+            const components = getNormalizedPathComponents(spec, basePath);
+            if (usage !== "exclude" && components[components.length - 1] === "**") {
+                continue spec;
+            }
+
+            // getNormalizedPathComponents includes the separator for the root component.
+            // We need to remove to create our regex correctly.
+            components[0] = removeTrailingDirectorySeparator(components[0]);
+
+            let optionalCount = 0;
+            for (let component of components) {
+                if (component === "**") {
+                    if (hasRecursiveDirectoryWildcard) {
+                        continue spec;
+                    }
+
+                    subpattern += doubleAsteriskRegexFragment;
+                    hasRecursiveDirectoryWildcard = true;
+                    hasWrittenComponent = true;
+                }
+                else {
+                    if (usage === "directories") {
+                        subpattern += "(";
+                        optionalCount++;
+                    }
+
+                    if (hasWrittenComponent) {
+                        subpattern += directorySeparator;
+                    }
+
+                    if (usage !== "exclude") {
+                        // The * and ? wildcards should not match directories or files that start with . if they
+                        // appear first in a component. Dotted directories and files can be included explicitly
+                        // like so: **/.*/.*
+                        if (component.charCodeAt(0) === CharacterCodes.asterisk) {
+                            subpattern += "([^./]" + singleAsteriskRegexFragment + ")?";
+                            component = component.substr(1);
+                        }
+                        else if (component.charCodeAt(0) === CharacterCodes.question) {
+                            subpattern += "[^./]";
+                            component = component.substr(1);
+                        }
+                    }
+
+                    subpattern += component.replace(reservedCharacterPattern, replaceWildcardCharacter);
+                    hasWrittenComponent = true;
+                }
+            }
+
+            while (optionalCount > 0) {
+                subpattern += ")?";
+                optionalCount--;
+            }
+
+            if (hasWrittenSubpattern) {
+                pattern += "|";
+            }
+
+            pattern += "(" + subpattern + ")";
+            hasWrittenSubpattern = true;
+        }
+
+        if (!pattern) {
+            return undefined;
+        }
+
+        return "^(" + pattern + (usage === "exclude" ? ")($|/)" : ")$");
+    }
+
+    function replaceWildCardCharacterFiles(match: string) {
+        return replaceWildcardCharacter(match, singleAsteriskRegexFragmentFiles);
+    }
+
+    function replaceWildCardCharacterOther(match: string) {
+        return replaceWildcardCharacter(match, singleAsteriskRegexFragmentOther);
+    }
+
+    function replaceWildcardCharacter(match: string, singleAsteriskRegexFragment: string) {
+        return match === "*" ? singleAsteriskRegexFragment : match === "?" ? "[^/]" : "\\" + match;
+    }
+
+    export interface FileSystemEntries {
+        files: string[];
+        directories: string[];
+    }
+
+    export interface FileMatcherPatterns {
+        includeFilePattern: string;
+        includeDirectoryPattern: string;
+        excludePattern: string;
+        basePaths: string[];
+    }
+
+    export function getFileMatcherPatterns(path: string, excludes: string[], includes: string[], useCaseSensitiveFileNames: boolean, currentDirectory: string): FileMatcherPatterns {
+        path = normalizePath(path);
+        currentDirectory = normalizePath(currentDirectory);
+        const absolutePath = combinePaths(currentDirectory, path);
+
+        return {
+            includeFilePattern: getRegularExpressionForWildcard(includes, absolutePath, "files"),
+            includeDirectoryPattern: getRegularExpressionForWildcard(includes, absolutePath, "directories"),
+            excludePattern: getRegularExpressionForWildcard(excludes, absolutePath, "exclude"),
+            basePaths: getBasePaths(path, includes, useCaseSensitiveFileNames)
+        };
+    }
+
+    export function matchFiles(path: string, extensions: string[], excludes: string[], includes: string[], useCaseSensitiveFileNames: boolean, currentDirectory: string, getFileSystemEntries: (path: string) => FileSystemEntries): string[] {
+        path = normalizePath(path);
+        currentDirectory = normalizePath(currentDirectory);
+
+        const patterns = getFileMatcherPatterns(path, excludes, includes, useCaseSensitiveFileNames, currentDirectory);
+
+        const regexFlag = useCaseSensitiveFileNames ? "" : "i";
+        const includeFileRegex = patterns.includeFilePattern && new RegExp(patterns.includeFilePattern, regexFlag);
+        const includeDirectoryRegex = patterns.includeDirectoryPattern && new RegExp(patterns.includeDirectoryPattern, regexFlag);
+        const excludeRegex = patterns.excludePattern && new RegExp(patterns.excludePattern, regexFlag);
+
+        const result: string[] = [];
+        for (const basePath of patterns.basePaths) {
+            visitDirectory(basePath, combinePaths(currentDirectory, basePath));
+        }
+        return result;
+
+        function visitDirectory(path: string, absolutePath: string) {
+            const { files, directories } = getFileSystemEntries(path);
+
+            for (const current of files) {
+                const name = combinePaths(path, current);
+                const absoluteName = combinePaths(absolutePath, current);
+                if ((!extensions || fileExtensionIsAny(name, extensions)) &&
+                    (!includeFileRegex || includeFileRegex.test(absoluteName)) &&
+                    (!excludeRegex || !excludeRegex.test(absoluteName))) {
+                    result.push(name);
+                }
+            }
+
+            for (const current of directories) {
+                const name = combinePaths(path, current);
+                const absoluteName = combinePaths(absolutePath, current);
+                if ((!includeDirectoryRegex || includeDirectoryRegex.test(absoluteName)) &&
+                    (!excludeRegex || !excludeRegex.test(absoluteName))) {
+                    visitDirectory(name, absoluteName);
+                }
+            }
+        }
+    }
+
+    /**
+     * Computes the unique non-wildcard base paths amongst the provided include patterns.
+     */
+    function getBasePaths(path: string, includes: string[], useCaseSensitiveFileNames: boolean) {
+        // Storage for our results in the form of literal paths (e.g. the paths as written by the user).
+        const basePaths: string[] = [path];
+        if (includes) {
+            // Storage for literal base paths amongst the include patterns.
+            const includeBasePaths: string[] = [];
+            for (const include of includes) {
+                // We also need to check the relative paths by converting them to absolute and normalizing
+                // in case they escape the base path (e.g "..\somedirectory")
+                const absolute: string = isRootedDiskPath(include) ? include : normalizePath(combinePaths(path, include));
+
+                const wildcardOffset = indexOfAnyCharCode(absolute, wildcardCharCodes);
+                const includeBasePath = wildcardOffset < 0
+                    ? removeTrailingDirectorySeparator(getDirectoryPath(absolute))
+                    : absolute.substring(0, absolute.lastIndexOf(directorySeparator, wildcardOffset));
+
+                // Append the literal and canonical candidate base paths.
+                includeBasePaths.push(includeBasePath);
+            }
+
+            // Sort the offsets array using either the literal or canonical path representations.
+            includeBasePaths.sort(useCaseSensitiveFileNames ? compareStrings : compareStringsCaseInsensitive);
+
+            // Iterate over each include base path and include unique base paths that are not a
+            // subpath of an existing base path
+            include: for (let i = 0; i < includeBasePaths.length; i++) {
+                const includeBasePath = includeBasePaths[i];
+                for (let j = 0; j < basePaths.length; j++) {
+                    if (containsPath(basePaths[j], includeBasePath, path, !useCaseSensitiveFileNames)) {
+                        continue include;
+                    }
+                }
+
+                basePaths.push(includeBasePath);
+            }
+        }
+
+        return basePaths;
+    }
+
+    export function ensureScriptKind(fileName: string, scriptKind?: ScriptKind): ScriptKind {
+        // Using scriptKind as a condition handles both:
+        // - 'scriptKind' is unspecified and thus it is `undefined`
+        // - 'scriptKind' is set and it is `Unknown` (0)
+        // If the 'scriptKind' is 'undefined' or 'Unknown' then we attempt
+        // to get the ScriptKind from the file name. If it cannot be resolved
+        // from the file name then the default 'TS' script kind is returned.
+        return (scriptKind || getScriptKindFromFileName(fileName)) || ScriptKind.TS;
+    }
+
+    export function getScriptKindFromFileName(fileName: string): ScriptKind {
+        const ext = fileName.substr(fileName.lastIndexOf("."));
+        switch (ext.toLowerCase()) {
+            case ".js":
+                return ScriptKind.JS;
+            case ".jsx":
+                return ScriptKind.JSX;
+            case ".ts":
+                return ScriptKind.TS;
+            case ".tsx":
+                return ScriptKind.TSX;
+            default:
+                return ScriptKind.Unknown;
+        }
+    }
+
+    /**
+     *  List of supported extensions in order of file resolution precedence.
+     */
+    export const supportedTypeScriptExtensions = [".ts", ".tsx", ".d.ts"];
+    /** Must have ".d.ts" first because if ".ts" goes first, that will be detected as the extension instead of ".d.ts". */
+    export const supportedTypescriptExtensionsForExtractExtension = [".d.ts", ".ts", ".tsx"];
+    export const supportedJavascriptExtensions = [".js", ".jsx"];
+    const allSupportedExtensions  = supportedTypeScriptExtensions.concat(supportedJavascriptExtensions);
+
+    export function getSupportedExtensions(options?: CompilerOptions): string[] {
+        return options && options.allowJs ? allSupportedExtensions : supportedTypeScriptExtensions;
+    }
+
+    export function hasJavaScriptFileExtension(fileName: string) {
+        return forEach(supportedJavascriptExtensions, extension => fileExtensionIs(fileName, extension));
+    }
+
+    export function hasTypeScriptFileExtension(fileName: string) {
+        return forEach(supportedTypeScriptExtensions, extension => fileExtensionIs(fileName, extension));
+    }
+
+    export function isSupportedSourceFileName(fileName: string, compilerOptions?: CompilerOptions) {
+        if (!fileName) { return false; }
+
+        for (const extension of getSupportedExtensions(compilerOptions)) {
+            if (fileExtensionIs(fileName, extension)) {
+                return true;
+            }
+        }
+        return false;
+    }
+
+    /**
+     * Extension boundaries by priority. Lower numbers indicate higher priorities, and are
+     * aligned to the offset of the highest priority extension in the
+     * allSupportedExtensions array.
+     */
+    export const enum ExtensionPriority {
+        TypeScriptFiles = 0,
+        DeclarationAndJavaScriptFiles = 2,
+        Limit = 5,
+
+        Highest = TypeScriptFiles,
+        Lowest = DeclarationAndJavaScriptFiles,
+    }
+
+    export function getExtensionPriority(path: string, supportedExtensions: string[]): ExtensionPriority {
+        for (let i = supportedExtensions.length - 1; i >= 0; i--) {
+            if (fileExtensionIs(path, supportedExtensions[i])) {
+                return adjustExtensionPriority(<ExtensionPriority>i);
+            }
+        }
+
+        // If its not in the list of supported extensions, this is likely a
+        // TypeScript file with a non-ts extension
+        return ExtensionPriority.Highest;
+    }
+
+    /**
+     * Adjusts an extension priority to be the highest priority within the same range.
+     */
+    export function adjustExtensionPriority(extensionPriority: ExtensionPriority): ExtensionPriority {
+        if (extensionPriority < ExtensionPriority.DeclarationAndJavaScriptFiles) {
+            return ExtensionPriority.TypeScriptFiles;
+        }
+        else if (extensionPriority < ExtensionPriority.Limit) {
+            return ExtensionPriority.DeclarationAndJavaScriptFiles;
+        }
+        else {
+            return ExtensionPriority.Limit;
+        }
+    }
+
+    /**
+     * Gets the next lowest extension priority for a given priority.
+     */
+    export function getNextLowestExtensionPriority(extensionPriority: ExtensionPriority): ExtensionPriority {
+        if (extensionPriority < ExtensionPriority.DeclarationAndJavaScriptFiles) {
+            return ExtensionPriority.DeclarationAndJavaScriptFiles;
+        }
+        else {
+            return ExtensionPriority.Limit;
+        }
+    }
+
+    const extensionsToRemove = [".d.ts", ".ts", ".js", ".tsx", ".jsx"];
+    export function removeFileExtension(path: string): string {
+        for (const ext of extensionsToRemove) {
+            const extensionless = tryRemoveExtension(path, ext);
+            if (extensionless !== undefined) {
+                return extensionless;
+            }
+        }
+        return path;
+    }
+
+    export function tryRemoveExtension(path: string, extension: string): string | undefined {
+        return fileExtensionIs(path, extension) ? removeExtension(path, extension) : undefined;
+    }
+
+    export function removeExtension(path: string, extension: string): string {
+        return path.substring(0, path.length - extension.length);
+    }
+
+    export function isJsxOrTsxExtension(ext: string): boolean {
+        return ext === ".jsx" || ext === ".tsx";
+    }
+
+    export function changeExtension<T extends string | Path>(path: T, newExtension: string): T {
+        return <T>(removeFileExtension(path) + newExtension);
+    }
+
+    export interface ObjectAllocator {
+        getNodeConstructor(): new (kind: SyntaxKind, pos?: number, end?: number) => Node;
+        getTokenConstructor(): new <TKind extends SyntaxKind>(kind: TKind, pos?: number, end?: number) => Token<TKind>;
+        getIdentifierConstructor(): new (kind: SyntaxKind.Identifier, pos?: number, end?: number) => Identifier;
+        getSourceFileConstructor(): new (kind: SyntaxKind.SourceFile, pos?: number, end?: number) => SourceFile;
+        getSymbolConstructor(): new (flags: SymbolFlags, name: string) => Symbol;
+        getTypeConstructor(): new (checker: TypeChecker, flags: TypeFlags) => Type;
+        getSignatureConstructor(): new (checker: TypeChecker) => Signature;
+    }
+
+    function Symbol(this: Symbol, flags: SymbolFlags, name: string) {
+        this.flags = flags;
+        this.name = name;
+        this.declarations = undefined;
+    }
+
+    function Type(this: Type, _checker: TypeChecker, flags: TypeFlags) {
+        this.flags = flags;
+    }
+
+    function Signature() {
+    }
+
+    function Node(this: Node, kind: SyntaxKind, pos: number, end: number) {
+        this.id = 0;
+        this.kind = kind;
+        this.pos = pos;
+        this.end = end;
+        this.flags = NodeFlags.None;
+        this.modifierFlagsCache = ModifierFlags.None;
+        this.transformFlags = TransformFlags.None;
+        this.parent = undefined;
+        this.original = undefined;
+    }
+
+    export let objectAllocator: ObjectAllocator = {
+        getNodeConstructor: () => <any>Node,
+        getTokenConstructor: () => <any>Node,
+        getIdentifierConstructor: () => <any>Node,
+        getSourceFileConstructor: () => <any>Node,
+        getSymbolConstructor: () => <any>Symbol,
+        getTypeConstructor: () => <any>Type,
+        getSignatureConstructor: () => <any>Signature
+    };
+
+    export const enum AssertionLevel {
+        None = 0,
+        Normal = 1,
+        Aggressive = 2,
+        VeryAggressive = 3,
+    }
+
+    export namespace Debug {
+        export let currentAssertionLevel = AssertionLevel.None;
+
+        export function shouldAssert(level: AssertionLevel): boolean {
+            return currentAssertionLevel >= level;
+        }
+
+        export function assert(expression: boolean, message?: string, verboseDebugInfo?: () => string): void {
+            if (!expression) {
+                let verboseDebugString = "";
+                if (verboseDebugInfo) {
+                    verboseDebugString = "\r\nVerbose Debug Information: " + verboseDebugInfo();
+                }
+                debugger;
+                throw new Error("Debug Failure. False expression: " + (message || "") + verboseDebugString);
+            }
+        }
+
+        export function fail(message?: string): void {
+            Debug.assert(/*expression*/ false, message);
+        }
+    }
+
+    /** Remove an item from an array, moving everything to its right one space left. */
+    export function orderedRemoveItemAt<T>(array: T[], index: number): void {
+        // This seems to be faster than either `array.splice(i, 1)` or `array.copyWithin(i, i+ 1)`.
+        for (let i = index; i < array.length - 1; i++) {
+            array[i] = array[i + 1];
+        }
+        array.pop();
+    }
+
+    export function unorderedRemoveItemAt<T>(array: T[], index: number): void {
+        // Fill in the "hole" left at `index`.
+        array[index] = array[array.length - 1];
+        array.pop();
+    }
+
+    /** Remove the *first* occurrence of `item` from the array. */
+    export function unorderedRemoveItem<T>(array: T[], item: T): void {
+        unorderedRemoveFirstItemWhere(array, element => element === item);
+    }
+
+    /** Remove the *first* element satisfying `predicate`. */
+    function unorderedRemoveFirstItemWhere<T>(array: T[], predicate: (element: T) => boolean): void {
+        for (let i = 0; i < array.length; i++) {
+            if (predicate(array[i])) {
+                unorderedRemoveItemAt(array, i);
+                break;
+            }
+        }
+    }
+
+    export function createGetCanonicalFileName(useCaseSensitiveFileNames: boolean): (fileName: string) => string {
+        return useCaseSensitiveFileNames
+            ? ((fileName) => fileName)
+            : ((fileName) => fileName.toLowerCase());
+    }
+
+    /**
+     * patternStrings contains both pattern strings (containing "*") and regular strings.
+     * Return an exact match if possible, or a pattern match, or undefined.
+     * (These are verified by verifyCompilerOptions to have 0 or 1 "*" characters.)
+     */
+    /* @internal */
+    export function matchPatternOrExact(patternStrings: string[], candidate: string): string | Pattern | undefined {
+        const patterns: Pattern[] = [];
+        for (const patternString of patternStrings) {
+            const pattern = tryParsePattern(patternString);
+            if (pattern) {
+                patterns.push(pattern);
+            }
+            else if (patternString === candidate) {
+                // pattern was matched as is - no need to search further
+                return patternString;
+            }
+        }
+
+        return findBestPatternMatch(patterns, _ => _, candidate);
+    }
+
+    /* @internal */
+    export function patternText({prefix, suffix}: Pattern): string {
+        return `${prefix}*${suffix}`;
+    }
+
+    /**
+     * Given that candidate matches pattern, returns the text matching the '*'.
+     * E.g.: matchedText(tryParsePattern("foo*baz"), "foobarbaz") === "bar"
+     */
+    /* @internal */
+    export function matchedText(pattern: Pattern, candidate: string): string {
+        Debug.assert(isPatternMatch(pattern, candidate));
+        return candidate.substr(pattern.prefix.length, candidate.length - pattern.suffix.length);
+    }
+
+    /** Return the object corresponding to the best pattern to match `candidate`. */
+    /* @internal */
+    export function findBestPatternMatch<T>(values: T[], getPattern: (value: T) => Pattern, candidate: string): T | undefined {
+        let matchedValue: T | undefined = undefined;
+        // use length of prefix as betterness criteria
+        let longestMatchPrefixLength = -1;
+
+        for (const v of values) {
+            const pattern = getPattern(v);
+            if (isPatternMatch(pattern, candidate) && pattern.prefix.length > longestMatchPrefixLength) {
+                longestMatchPrefixLength = pattern.prefix.length;
+                matchedValue = v;
+            }
+        }
+
+        return matchedValue;
+    }
+
+    function isPatternMatch({prefix, suffix}: Pattern, candidate: string) {
+        return candidate.length >= prefix.length + suffix.length &&
+            startsWith(candidate, prefix) &&
+            endsWith(candidate, suffix);
+    }
+
+    /* @internal */
+    export function tryParsePattern(pattern: string): Pattern | undefined {
+        // This should be verified outside of here and a proper error thrown.
+        Debug.assert(hasZeroOrOneAsteriskCharacter(pattern));
+        const indexOfStar = pattern.indexOf("*");
+        return indexOfStar === -1 ? undefined : {
+            prefix: pattern.substr(0, indexOfStar),
+            suffix: pattern.substr(indexOfStar + 1)
+        };
+    }
+
+    export function positionIsSynthesized(pos: number): boolean {
+        // This is a fast way of testing the following conditions:
+        //  pos === undefined || pos === null || isNaN(pos) || pos < 0;
+        return !(pos >= 0);
+    }
+}